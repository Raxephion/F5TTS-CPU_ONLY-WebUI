--- conflicted
+++ resolved
@@ -13,16 +13,6 @@
     && apt-get install -y librdmacm1 libibumad3 librdmacm-dev libibverbs1 libibverbs-dev ibverbs-utils ibverbs-providers \
     && rm -rf /var/lib/apt/lists/* \
     && apt-get clean
-<<<<<<< HEAD
-
-# Copy the entire repository into the container
-COPY . /workspace/F5-TTS
-
-WORKDIR /workspace/F5-TTS
-
-# Install dependencies for evaluation
-RUN pip install -e .[eval]
-=======
     
 WORKDIR /workspace
 
@@ -31,7 +21,6 @@
     && git submodule update --init --recursive \
     && sed -i '7iimport sys\nsys.path.append(os.path.dirname(os.path.abspath(__file__)))' src/third_party/BigVGAN/bigvgan.py \
     && pip install -e . --no-cache-dir
->>>>>>> c85252f5
 
 ENV SHELL=/bin/bash
 
