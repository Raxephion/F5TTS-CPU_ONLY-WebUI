--- conflicted
+++ resolved
@@ -43,14 +43,12 @@
 docker build -t f5tts:v1 .
 ```
 
-<<<<<<< HEAD
 ### As a Library
 
 ```bash
 pip install git+https://github.com/SWivid/F5-TTS.git
 ```
 
-=======
 ### Development
 
 When making a pull request, please use pre-commit to ensure code quality:
@@ -71,7 +69,6 @@
 Note: Some model components have linting exceptions for E722 to accommodate tensor notation
 
 
->>>>>>> 608e224f
 ## Prepare Dataset
 
 Example data processing scripts for Emilia and Wenetspeech4TTS, and you may tailor your own one along with a Dataset class in `model/dataset.py`.
