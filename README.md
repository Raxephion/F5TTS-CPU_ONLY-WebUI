--- conflicted
+++ resolved
@@ -38,16 +38,15 @@
 pip install -r requirements.txt
 ```
 
-<<<<<<< HEAD
+**[Optional]**: We provide [Dockerfile](https://github.com/SWivid/F5-TTS/blob/main/Dockerfile) and you can use the following command to build it.
+```bash
+docker build -t f5tts:v1 .
+```
+
 ### As a Library
 
 ```bash
 pip install git+https://github.com/SWivid/F5-TTS.git
-=======
-**[Optional]**: We provide [Dockerfile](https://github.com/SWivid/F5-TTS/blob/main/Dockerfile) and you can use the following command to build it.
-```bash
-docker build -t f5tts:v1 .
->>>>>>> 2c092437
 ```
 
 ## Prepare Dataset
