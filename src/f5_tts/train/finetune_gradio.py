import threading
import queue
import re

import gc
import json
import os
import platform
import psutil
import random
import signal
import shutil
import subprocess
import sys
import tempfile
import time
from glob import glob

import click
import gradio as gr
import librosa
import numpy as np
import torch
import torchaudio
from datasets import Dataset as Dataset_
from datasets.arrow_writer import ArrowWriter
from safetensors.torch import save_file
from scipy.io import wavfile
from transformers import pipeline
from cached_path import cached_path
from f5_tts.api import F5TTS
from f5_tts.model.utils import convert_char_to_pinyin
from importlib.resources import files

training_process = None
system = platform.system()
python_executable = sys.executable or "python"
tts_api = None
last_checkpoint = ""
last_device = ""
last_ema = None


path_data = str(files("f5_tts").joinpath("../../data"))
path_project_ckpts = str(files("f5_tts").joinpath("../../ckpts"))
file_train = "src/f5_tts/train/finetune_cli.py"

device = "cuda" if torch.cuda.is_available() else "mps" if torch.backends.mps.is_available() else "cpu"

pipe = None


# Save settings from a JSON file
def save_settings(
    project_name,
    exp_name,
    learning_rate,
    batch_size_per_gpu,
    batch_size_type,
    max_samples,
    grad_accumulation_steps,
    max_grad_norm,
    epochs,
    num_warmup_updates,
    save_per_updates,
    last_per_steps,
    finetune,
    file_checkpoint_train,
    tokenizer_type,
    tokenizer_file,
    mixed_precision,
    logger,
):
    path_project = os.path.join(path_project_ckpts, project_name)
    os.makedirs(path_project, exist_ok=True)
    file_setting = os.path.join(path_project, "setting.json")

    settings = {
        "exp_name": exp_name,
        "learning_rate": learning_rate,
        "batch_size_per_gpu": batch_size_per_gpu,
        "batch_size_type": batch_size_type,
        "max_samples": max_samples,
        "grad_accumulation_steps": grad_accumulation_steps,
        "max_grad_norm": max_grad_norm,
        "epochs": epochs,
        "num_warmup_updates": num_warmup_updates,
        "save_per_updates": save_per_updates,
        "last_per_steps": last_per_steps,
        "finetune": finetune,
        "file_checkpoint_train": file_checkpoint_train,
        "tokenizer_type": tokenizer_type,
        "tokenizer_file": tokenizer_file,
        "mixed_precision": mixed_precision,
        "logger": logger,
    }
    with open(file_setting, "w") as f:
        json.dump(settings, f, indent=4)
    return "Settings saved!"


# Load settings from a JSON file
def load_settings(project_name):
    project_name = project_name.replace("_pinyin", "").replace("_char", "")
    path_project = os.path.join(path_project_ckpts, project_name)
    file_setting = os.path.join(path_project, "setting.json")

    if not os.path.isfile(file_setting):
        settings = {
            "exp_name": "F5TTS_Base",
            "learning_rate": 1e-05,
            "batch_size_per_gpu": 1000,
            "batch_size_type": "frame",
            "max_samples": 64,
            "grad_accumulation_steps": 1,
            "max_grad_norm": 1,
            "epochs": 100,
            "num_warmup_updates": 2,
            "save_per_updates": 300,
            "last_per_steps": 100,
            "finetune": True,
            "file_checkpoint_train": "",
            "tokenizer_type": "pinyin",
            "tokenizer_file": "",
            "mixed_precision": "none",
            "logger": "wandb",
        }
        return (
            settings["exp_name"],
            settings["learning_rate"],
            settings["batch_size_per_gpu"],
            settings["batch_size_type"],
            settings["max_samples"],
            settings["grad_accumulation_steps"],
            settings["max_grad_norm"],
            settings["epochs"],
            settings["num_warmup_updates"],
            settings["save_per_updates"],
            settings["last_per_steps"],
            settings["finetune"],
            settings["file_checkpoint_train"],
            settings["tokenizer_type"],
            settings["tokenizer_file"],
            settings["mixed_precision"],
            settings["logger"],
        )

    with open(file_setting, "r") as f:
        settings = json.load(f)
        if "logger" not in settings:
            settings["logger"] = "wandb"
    return (
        settings["exp_name"],
        settings["learning_rate"],
        settings["batch_size_per_gpu"],
        settings["batch_size_type"],
        settings["max_samples"],
        settings["grad_accumulation_steps"],
        settings["max_grad_norm"],
        settings["epochs"],
        settings["num_warmup_updates"],
        settings["save_per_updates"],
        settings["last_per_steps"],
        settings["finetune"],
        settings["file_checkpoint_train"],
        settings["tokenizer_type"],
        settings["tokenizer_file"],
        settings["mixed_precision"],
        settings["logger"],
    )


# Load metadata
def get_audio_duration(audio_path):
    """Calculate the duration mono of an audio file."""
    audio, sample_rate = torchaudio.load(audio_path)
    return audio.shape[1] / sample_rate


def clear_text(text):
    """Clean and prepare text by lowering the case and stripping whitespace."""
    return text.lower().strip()


def get_rms(
    y,
    frame_length=2048,
    hop_length=512,
    pad_mode="constant",
):  # https://github.com/RVC-Boss/GPT-SoVITS/blob/main/tools/slicer2.py
    padding = (int(frame_length // 2), int(frame_length // 2))
    y = np.pad(y, padding, mode=pad_mode)

    axis = -1
    # put our new within-frame axis at the end for now
    out_strides = y.strides + tuple([y.strides[axis]])
    # Reduce the shape on the framing axis
    x_shape_trimmed = list(y.shape)
    x_shape_trimmed[axis] -= frame_length - 1
    out_shape = tuple(x_shape_trimmed) + tuple([frame_length])
    xw = np.lib.stride_tricks.as_strided(y, shape=out_shape, strides=out_strides)
    if axis < 0:
        target_axis = axis - 1
    else:
        target_axis = axis + 1
    xw = np.moveaxis(xw, -1, target_axis)
    # Downsample along the target axis
    slices = [slice(None)] * xw.ndim
    slices[axis] = slice(0, None, hop_length)
    x = xw[tuple(slices)]

    # Calculate power
    power = np.mean(np.abs(x) ** 2, axis=-2, keepdims=True)

    return np.sqrt(power)


class Slicer:  # https://github.com/RVC-Boss/GPT-SoVITS/blob/main/tools/slicer2.py
    def __init__(
        self,
        sr: int,
        threshold: float = -40.0,
        min_length: int = 2000,
        min_interval: int = 300,
        hop_size: int = 20,
        max_sil_kept: int = 2000,
    ):
        if not min_length >= min_interval >= hop_size:
            raise ValueError("The following condition must be satisfied: min_length >= min_interval >= hop_size")
        if not max_sil_kept >= hop_size:
            raise ValueError("The following condition must be satisfied: max_sil_kept >= hop_size")
        min_interval = sr * min_interval / 1000
        self.threshold = 10 ** (threshold / 20.0)
        self.hop_size = round(sr * hop_size / 1000)
        self.win_size = min(round(min_interval), 4 * self.hop_size)
        self.min_length = round(sr * min_length / 1000 / self.hop_size)
        self.min_interval = round(min_interval / self.hop_size)
        self.max_sil_kept = round(sr * max_sil_kept / 1000 / self.hop_size)

    def _apply_slice(self, waveform, begin, end):
        if len(waveform.shape) > 1:
            return waveform[:, begin * self.hop_size : min(waveform.shape[1], end * self.hop_size)]
        else:
            return waveform[begin * self.hop_size : min(waveform.shape[0], end * self.hop_size)]

    # @timeit
    def slice(self, waveform):
        if len(waveform.shape) > 1:
            samples = waveform.mean(axis=0)
        else:
            samples = waveform
        if samples.shape[0] <= self.min_length:
            return [waveform]
        rms_list = get_rms(y=samples, frame_length=self.win_size, hop_length=self.hop_size).squeeze(0)
        sil_tags = []
        silence_start = None
        clip_start = 0
        for i, rms in enumerate(rms_list):
            # Keep looping while frame is silent.
            if rms < self.threshold:
                # Record start of silent frames.
                if silence_start is None:
                    silence_start = i
                continue
            # Keep looping while frame is not silent and silence start has not been recorded.
            if silence_start is None:
                continue
            # Clear recorded silence start if interval is not enough or clip is too short
            is_leading_silence = silence_start == 0 and i > self.max_sil_kept
            need_slice_middle = i - silence_start >= self.min_interval and i - clip_start >= self.min_length
            if not is_leading_silence and not need_slice_middle:
                silence_start = None
                continue
            # Need slicing. Record the range of silent frames to be removed.
            if i - silence_start <= self.max_sil_kept:
                pos = rms_list[silence_start : i + 1].argmin() + silence_start
                if silence_start == 0:
                    sil_tags.append((0, pos))
                else:
                    sil_tags.append((pos, pos))
                clip_start = pos
            elif i - silence_start <= self.max_sil_kept * 2:
                pos = rms_list[i - self.max_sil_kept : silence_start + self.max_sil_kept + 1].argmin()
                pos += i - self.max_sil_kept
                pos_l = rms_list[silence_start : silence_start + self.max_sil_kept + 1].argmin() + silence_start
                pos_r = rms_list[i - self.max_sil_kept : i + 1].argmin() + i - self.max_sil_kept
                if silence_start == 0:
                    sil_tags.append((0, pos_r))
                    clip_start = pos_r
                else:
                    sil_tags.append((min(pos_l, pos), max(pos_r, pos)))
                    clip_start = max(pos_r, pos)
            else:
                pos_l = rms_list[silence_start : silence_start + self.max_sil_kept + 1].argmin() + silence_start
                pos_r = rms_list[i - self.max_sil_kept : i + 1].argmin() + i - self.max_sil_kept
                if silence_start == 0:
                    sil_tags.append((0, pos_r))
                else:
                    sil_tags.append((pos_l, pos_r))
                clip_start = pos_r
            silence_start = None
        # Deal with trailing silence.
        total_frames = rms_list.shape[0]
        if silence_start is not None and total_frames - silence_start >= self.min_interval:
            silence_end = min(total_frames, silence_start + self.max_sil_kept)
            pos = rms_list[silence_start : silence_end + 1].argmin() + silence_start
            sil_tags.append((pos, total_frames + 1))
        # Apply and return slices.
        ####音频+起始时间+终止时间
        if len(sil_tags) == 0:
            return [[waveform, 0, int(total_frames * self.hop_size)]]
        else:
            chunks = []
            if sil_tags[0][0] > 0:
                chunks.append([self._apply_slice(waveform, 0, sil_tags[0][0]), 0, int(sil_tags[0][0] * self.hop_size)])
            for i in range(len(sil_tags) - 1):
                chunks.append(
                    [
                        self._apply_slice(waveform, sil_tags[i][1], sil_tags[i + 1][0]),
                        int(sil_tags[i][1] * self.hop_size),
                        int(sil_tags[i + 1][0] * self.hop_size),
                    ]
                )
            if sil_tags[-1][1] < total_frames:
                chunks.append(
                    [
                        self._apply_slice(waveform, sil_tags[-1][1], total_frames),
                        int(sil_tags[-1][1] * self.hop_size),
                        int(total_frames * self.hop_size),
                    ]
                )
            return chunks


# terminal
def terminate_process_tree(pid, including_parent=True):
    try:
        parent = psutil.Process(pid)
    except psutil.NoSuchProcess:
        # Process already terminated
        return

    children = parent.children(recursive=True)
    for child in children:
        try:
            os.kill(child.pid, signal.SIGTERM)  # or signal.SIGKILL
        except OSError:
            pass
    if including_parent:
        try:
            os.kill(parent.pid, signal.SIGTERM)  # or signal.SIGKILL
        except OSError:
            pass


def terminate_process(pid):
    if system == "Windows":
        cmd = f"taskkill /t /f /pid {pid}"
        os.system(cmd)
    else:
        terminate_process_tree(pid)


def start_training(
    dataset_name="",
    exp_name="F5TTS_Base",
    learning_rate=1e-4,
    batch_size_per_gpu=400,
    batch_size_type="frame",
    max_samples=64,
    grad_accumulation_steps=1,
    max_grad_norm=1.0,
    epochs=11,
    num_warmup_updates=200,
    save_per_updates=400,
    last_per_steps=800,
    finetune=True,
    file_checkpoint_train="",
    tokenizer_type="pinyin",
    tokenizer_file="",
    mixed_precision="fp16",
    stream=False,
    logger="wandb",
):
    global training_process, tts_api, stop_signal, pipe

    if tts_api is not None or pipe is not None:
        if tts_api is not None:
            del tts_api
        if pipe is not None:
            del pipe
        gc.collect()
        torch.cuda.empty_cache()
        tts_api = None
        pipe = None

    path_project = os.path.join(path_data, dataset_name)

    if not os.path.isdir(path_project):
        yield (
            f"There is not project with name {dataset_name}",
            gr.update(interactive=True),
            gr.update(interactive=False),
        )
        return

    file_raw = os.path.join(path_project, "raw.arrow")
    if not os.path.isfile(file_raw):
        yield f"There is no file {file_raw}", gr.update(interactive=True), gr.update(interactive=False)
        return

    # Check if a training process is already running
    if training_process is not None:
        return "Train run already!", gr.update(interactive=False), gr.update(interactive=True)

    yield "start train", gr.update(interactive=False), gr.update(interactive=False)

    # Command to run the training script with the specified arguments

    if tokenizer_file == "":
        if dataset_name.endswith("_pinyin"):
            tokenizer_type = "pinyin"
        elif dataset_name.endswith("_char"):
            tokenizer_type = "char"
    else:
        tokenizer_type = "custom"

    dataset_name = dataset_name.replace("_pinyin", "").replace("_char", "")

    if mixed_precision != "none":
        fp16 = f"--mixed_precision={mixed_precision}"
    else:
        fp16 = ""

    cmd = (
        f"accelerate launch {fp16} {file_train} --exp_name {exp_name} "
        f"--learning_rate {learning_rate} "
        f"--batch_size_per_gpu {batch_size_per_gpu} "
        f"--batch_size_type {batch_size_type} "
        f"--max_samples {max_samples} "
        f"--grad_accumulation_steps {grad_accumulation_steps} "
        f"--max_grad_norm {max_grad_norm} "
        f"--epochs {epochs} "
        f"--num_warmup_updates {num_warmup_updates} "
        f"--save_per_updates {save_per_updates} "
        f"--last_per_steps {last_per_steps} "
        f"--dataset_name {dataset_name}"
    )

    if finetune:
        cmd += f" --finetune {finetune}"

    if file_checkpoint_train != "":
        cmd += f" --file_checkpoint_train {file_checkpoint_train}"

    if tokenizer_file != "":
        cmd += f" --tokenizer_path {tokenizer_file}"

    cmd += f" --tokenizer {tokenizer_type} "

    cmd += f" --log_samples True --logger {logger} "

    print(cmd)

    save_settings(
        dataset_name,
        exp_name,
        learning_rate,
        batch_size_per_gpu,
        batch_size_type,
        max_samples,
        grad_accumulation_steps,
        max_grad_norm,
        epochs,
        num_warmup_updates,
        save_per_updates,
        last_per_steps,
        finetune,
        file_checkpoint_train,
        tokenizer_type,
        tokenizer_file,
        mixed_precision,
        logger,
    )

    try:
        if not stream:
            # Start the training process
            training_process = subprocess.Popen(cmd, shell=True)

            time.sleep(5)
            yield "train start", gr.update(interactive=False), gr.update(interactive=True)

            # Wait for the training process to finish
            training_process.wait()
        else:

            def stream_output(pipe, output_queue):
                try:
                    for line in iter(pipe.readline, ""):
                        output_queue.put(line)
                except Exception as e:
                    output_queue.put(f"Error reading pipe: {str(e)}")
                finally:
                    pipe.close()

            env = os.environ.copy()
            env["PYTHONUNBUFFERED"] = "1"

            training_process = subprocess.Popen(
                cmd, shell=True, stdout=subprocess.PIPE, stderr=subprocess.PIPE, text=True, bufsize=1, env=env
            )
            yield "Training started...", gr.update(interactive=False), gr.update(interactive=True)

            stdout_queue = queue.Queue()
            stderr_queue = queue.Queue()

            stdout_thread = threading.Thread(target=stream_output, args=(training_process.stdout, stdout_queue))
            stderr_thread = threading.Thread(target=stream_output, args=(training_process.stderr, stderr_queue))
            stdout_thread.daemon = True
            stderr_thread.daemon = True
            stdout_thread.start()
            stderr_thread.start()
            stop_signal = False
            while True:
                if stop_signal:
                    training_process.terminate()
                    time.sleep(0.5)
                    if training_process.poll() is None:
                        training_process.kill()
                    yield "Training stopped by user.", gr.update(interactive=True), gr.update(interactive=False)
                    break

                process_status = training_process.poll()

                # Handle stdout
                try:
                    while True:
                        output = stdout_queue.get_nowait()
                        print(output, end="")
                        match = re.search(
                            r"Epoch (\d+)/(\d+):\s+(\d+)%\|.*\[(\d+:\d+)<.*?loss=(\d+\.\d+), step=(\d+)", output
                        )
                        if match:
                            current_epoch = match.group(1)
                            total_epochs = match.group(2)
                            percent_complete = match.group(3)
                            elapsed_time = match.group(4)
                            loss = match.group(5)
                            current_step = match.group(6)
                            message = (
                                f"Epoch: {current_epoch}/{total_epochs}, "
                                f"Progress: {percent_complete}%, "
                                f"Elapsed Time: {elapsed_time}, "
                                f"Loss: {loss}, "
                                f"Step: {current_step}"
                            )
                            yield message, gr.update(interactive=False), gr.update(interactive=True)
                        elif output.strip():
                            yield output, gr.update(interactive=False), gr.update(interactive=True)
                except queue.Empty:
                    pass

                # Handle stderr
                try:
                    while True:
                        error_output = stderr_queue.get_nowait()
                        print(error_output, end="")
                        if error_output.strip():
                            yield f"{error_output.strip()}", gr.update(interactive=False), gr.update(interactive=True)
                except queue.Empty:
                    pass

                if process_status is not None and stdout_queue.empty() and stderr_queue.empty():
                    if process_status != 0:
                        yield (
                            f"Process crashed with exit code {process_status}!",
                            gr.update(interactive=False),
                            gr.update(interactive=True),
                        )
                    else:
                        yield "Training complete!", gr.update(interactive=False), gr.update(interactive=True)
                    break

                # Small sleep to prevent CPU thrashing
                time.sleep(0.1)

            # Clean up
            training_process.stdout.close()
            training_process.stderr.close()
            training_process.wait()

        time.sleep(1)

        if training_process is None:
            text_info = "train stop"
        else:
            text_info = "train complete !"

    except Exception as e:  # Catch all exceptions
        # Ensure that we reset the training process variable in case of an error
        text_info = f"An error occurred: {str(e)}"

    training_process = None

    yield text_info, gr.update(interactive=True), gr.update(interactive=False)


def stop_training():
    global training_process, stop_signal

    if training_process is None:
        return "Train not run !", gr.update(interactive=True), gr.update(interactive=False)
    terminate_process_tree(training_process.pid)
    # training_process = None
    stop_signal = True
    return "train stop", gr.update(interactive=True), gr.update(interactive=False)


def get_list_projects():
    project_list = []
    for folder in os.listdir(path_data):
        path_folder = os.path.join(path_data, folder)
        if not os.path.isdir(path_folder):
            continue
        folder = folder.lower()
        if folder == "emilia_zh_en_pinyin":
            continue
        project_list.append(folder)

    projects_selelect = None if not project_list else project_list[-1]

    return project_list, projects_selelect


def create_data_project(name, tokenizer_type):
    name += "_" + tokenizer_type
    os.makedirs(os.path.join(path_data, name), exist_ok=True)
    os.makedirs(os.path.join(path_data, name, "dataset"), exist_ok=True)
    project_list, projects_selelect = get_list_projects()
    return gr.update(choices=project_list, value=name)


def transcribe(file_audio, language="english"):
    global pipe

    if pipe is None:
        pipe = pipeline(
            "automatic-speech-recognition",
            model="openai/whisper-large-v3-turbo",
            torch_dtype=torch.float16,
            device=device,
        )

    text_transcribe = pipe(
        file_audio,
        chunk_length_s=30,
        batch_size=128,
        generate_kwargs={"task": "transcribe", "language": language},
        return_timestamps=False,
    )["text"].strip()
    return text_transcribe


def transcribe_all(name_project, audio_files, language, user=False, progress=gr.Progress()):
    path_project = os.path.join(path_data, name_project)
    path_dataset = os.path.join(path_project, "dataset")
    path_project_wavs = os.path.join(path_project, "wavs")
    file_metadata = os.path.join(path_project, "metadata.csv")

    if not user:
        if audio_files is None:
            return "You need to load an audio file."

    if os.path.isdir(path_project_wavs):
        shutil.rmtree(path_project_wavs)

    if os.path.isfile(file_metadata):
        os.remove(file_metadata)

    os.makedirs(path_project_wavs, exist_ok=True)

    if user:
        file_audios = [
            file
            for format in ("*.wav", "*.ogg", "*.opus", "*.mp3", "*.flac")
            for file in glob(os.path.join(path_dataset, format))
        ]
        if file_audios == []:
            return "No audio file was found in the dataset."
    else:
        file_audios = audio_files

    alpha = 0.5
    _max = 1.0
    slicer = Slicer(24000)

    num = 0
    error_num = 0
    data = ""
    for file_audio in progress.tqdm(file_audios, desc="transcribe files", total=len((file_audios))):
        audio, _ = librosa.load(file_audio, sr=24000, mono=True)

        list_slicer = slicer.slice(audio)
        for chunk, start, end in progress.tqdm(list_slicer, total=len(list_slicer), desc="slicer files"):
            name_segment = os.path.join(f"segment_{num}")
            file_segment = os.path.join(path_project_wavs, f"{name_segment}.wav")

            tmp_max = np.abs(chunk).max()
            if tmp_max > 1:
                chunk /= tmp_max
            chunk = (chunk / tmp_max * (_max * alpha)) + (1 - alpha) * chunk
            wavfile.write(file_segment, 24000, (chunk * 32767).astype(np.int16))

            try:
                text = transcribe(file_segment, language)
                text = text.lower().strip().replace('"', "")

                data += f"{name_segment}|{text}\n"

                num += 1
            except:  # noqa: E722
                error_num += 1

    with open(file_metadata, "w", encoding="utf-8-sig") as f:
        f.write(data)

    if error_num != []:
        error_text = f"\nerror files : {error_num}"
    else:
        error_text = ""

    return f"transcribe complete samples : {num}\npath : {path_project_wavs}{error_text}"


def format_seconds_to_hms(seconds):
    hours = int(seconds / 3600)
    minutes = int((seconds % 3600) / 60)
    seconds = seconds % 60
    return "{:02d}:{:02d}:{:02d}".format(hours, minutes, int(seconds))


def get_correct_audio_path(
    audio_input,
    base_path="wavs",
    supported_formats=("wav", "mp3", "aac", "flac", "m4a", "alac", "ogg", "aiff", "wma", "amr"),
):
    file_audio = None

    # Helper function to check if file has a supported extension
    def has_supported_extension(file_name):
        return any(file_name.endswith(f".{ext}") for ext in supported_formats)

    # Case 1: If it's a full path with a valid extension, use it directly
    if os.path.isabs(audio_input) and has_supported_extension(audio_input):
        file_audio = audio_input

    # Case 2: If it has a supported extension but is not a full path
    elif has_supported_extension(audio_input) and not os.path.isabs(audio_input):
        file_audio = os.path.join(base_path, audio_input)
        print("2")

    # Case 3: If only the name is given (no extension and not a full path)
    elif not has_supported_extension(audio_input) and not os.path.isabs(audio_input):
        print("3")
        for ext in supported_formats:
            potential_file = os.path.join(base_path, f"{audio_input}.{ext}")
            if os.path.exists(potential_file):
                file_audio = potential_file
                break
        else:
            file_audio = os.path.join(base_path, f"{audio_input}.{supported_formats[0]}")
    return file_audio


def create_metadata(name_project, ch_tokenizer, progress=gr.Progress()):
    path_project = os.path.join(path_data, name_project)
    path_project_wavs = os.path.join(path_project, "wavs")
    file_metadata = os.path.join(path_project, "metadata.csv")
    file_raw = os.path.join(path_project, "raw.arrow")
    file_duration = os.path.join(path_project, "duration.json")
    file_vocab = os.path.join(path_project, "vocab.txt")

    if not os.path.isfile(file_metadata):
        return "The file was not found in " + file_metadata, ""

    with open(file_metadata, "r", encoding="utf-8-sig") as f:
        data = f.read()

    audio_path_list = []
    text_list = []
    duration_list = []

    count = data.split("\n")
    lenght = 0
    result = []
    error_files = []
    text_vocab_set = set()
    for line in progress.tqdm(data.split("\n"), total=count):
        sp_line = line.split("|")
        if len(sp_line) != 2:
            continue
        name_audio, text = sp_line[:2]

        file_audio = get_correct_audio_path(name_audio, path_project_wavs)

        if not os.path.isfile(file_audio):
            error_files.append([file_audio, "error path"])
            continue

        try:
            duration = get_audio_duration(file_audio)
        except Exception as e:
            error_files.append([file_audio, "duration"])
            print(f"Error processing {file_audio}: {e}")
            continue

        if duration < 1 or duration > 25:
            error_files.append([file_audio, "duration < 1 or > 25 "])
            continue
        if len(text) < 4:
            error_files.append([file_audio, "very small text len 3"])
            continue

        text = clear_text(text)
        text = convert_char_to_pinyin([text], polyphone=True)[0]

        audio_path_list.append(file_audio)
        duration_list.append(duration)
        text_list.append(text)

        result.append({"audio_path": file_audio, "text": text, "duration": duration})
        if ch_tokenizer:
            text_vocab_set.update(list(text))

        lenght += duration

    if duration_list == []:
        return f"Error: No audio files found in the specified path : {path_project_wavs}", ""

    min_second = round(min(duration_list), 2)
    max_second = round(max(duration_list), 2)

    with ArrowWriter(path=file_raw, writer_batch_size=1) as writer:
        for line in progress.tqdm(result, total=len(result), desc="prepare data"):
            writer.write(line)

    with open(file_duration, "w") as f:
        json.dump({"duration": duration_list}, f, ensure_ascii=False)

    new_vocal = ""
    if not ch_tokenizer:
        if not os.path.isfile(file_vocab):
            file_vocab_finetune = os.path.join(path_data, "Emilia_ZH_EN_pinyin/vocab.txt")
            if not os.path.isfile(file_vocab_finetune):
                return "Error: Vocabulary file 'Emilia_ZH_EN_pinyin' not found!", ""
            shutil.copy2(file_vocab_finetune, file_vocab)

        with open(file_vocab, "r", encoding="utf-8-sig") as f:
            vocab_char_map = {}
            for i, char in enumerate(f):
                vocab_char_map[char[:-1]] = i
        vocab_size = len(vocab_char_map)

    else:
        with open(file_vocab, "w", encoding="utf-8-sig") as f:
            for vocab in sorted(text_vocab_set):
                f.write(vocab + "\n")
                new_vocal += vocab + "\n"
        vocab_size = len(text_vocab_set)

    if error_files != []:
        error_text = "\n".join([" = ".join(item) for item in error_files])
    else:
        error_text = ""

    return (
        f"prepare complete \nsamples : {len(text_list)}\ntime data : {format_seconds_to_hms(lenght)}\nmin sec : {min_second}\nmax sec : {max_second}\nfile_arrow : {file_raw}\nvocab : {vocab_size}\n{error_text}",
        new_vocal,
    )


def check_user(value):
    return gr.update(visible=not value), gr.update(visible=value)


def calculate_train(
    name_project,
    batch_size_type,
    max_samples,
    learning_rate,
    num_warmup_updates,
    save_per_updates,
    last_per_steps,
    finetune,
):
    path_project = os.path.join(path_data, name_project)
    file_duraction = os.path.join(path_project, "duration.json")

    if not os.path.isfile(file_duraction):
        return (
            1000,
            max_samples,
            num_warmup_updates,
            save_per_updates,
            last_per_steps,
            "project not found !",
            learning_rate,
        )

    with open(file_duraction, "r") as file:
        data = json.load(file)

    duration_list = data["duration"]
    samples = len(duration_list)
    hours = sum(duration_list) / 3600

    # if torch.cuda.is_available():
    # gpu_properties = torch.cuda.get_device_properties(0)
    # total_memory = gpu_properties.total_memory / (1024**3)
    # elif torch.backends.mps.is_available():
    # total_memory = psutil.virtual_memory().available / (1024**3)

    if torch.cuda.is_available():
        gpu_count = torch.cuda.device_count()
        total_memory = 0
        for i in range(gpu_count):
            gpu_properties = torch.cuda.get_device_properties(i)
            total_memory += gpu_properties.total_memory / (1024**3)  # in GB

    elif torch.backends.mps.is_available():
        gpu_count = 1
        total_memory = psutil.virtual_memory().available / (1024**3)

    if batch_size_type == "frame":
        batch = int(total_memory * 0.5)
        batch = (lambda num: num + 1 if num % 2 != 0 else num)(batch)
        batch_size_per_gpu = int(38400 / batch)
    else:
        batch_size_per_gpu = int(total_memory / 8)
        batch_size_per_gpu = (lambda num: num + 1 if num % 2 != 0 else num)(batch_size_per_gpu)
        batch = batch_size_per_gpu

    if batch_size_per_gpu <= 0:
        batch_size_per_gpu = 1

    if samples < 64:
        max_samples = int(samples * 0.25)
    else:
        max_samples = 64

    num_warmup_updates = int(samples * 0.05)
    save_per_updates = int(samples * 0.10)
    last_per_steps = int(save_per_updates * 0.25)

    max_samples = (lambda num: num + 1 if num % 2 != 0 else num)(max_samples)
    num_warmup_updates = (lambda num: num + 1 if num % 2 != 0 else num)(num_warmup_updates)
    save_per_updates = (lambda num: num + 1 if num % 2 != 0 else num)(save_per_updates)
    last_per_steps = (lambda num: num + 1 if num % 2 != 0 else num)(last_per_steps)
    if last_per_steps <= 0:
        last_per_steps = 2

    total_hours = hours
    mel_hop_length = 256
    mel_sampling_rate = 24000

    # target
    wanted_max_updates = 1000000

    # train params
    gpus = gpu_count
    frames_per_gpu = batch_size_per_gpu  # 8 * 38400 = 307200
    grad_accum = 1

    # intermediate
    mini_batch_frames = frames_per_gpu * grad_accum * gpus
    mini_batch_hours = mini_batch_frames * mel_hop_length / mel_sampling_rate / 3600
    updates_per_epoch = total_hours / mini_batch_hours
    # steps_per_epoch = updates_per_epoch * grad_accum
    epochs = wanted_max_updates / updates_per_epoch

    if finetune:
        learning_rate = 1e-5
    else:
        learning_rate = 7.5e-5

    return (
        batch_size_per_gpu,
        max_samples,
        num_warmup_updates,
        save_per_updates,
        last_per_steps,
        samples,
        learning_rate,
        int(epochs),
    )


def extract_and_save_ema_model(checkpoint_path: str, new_checkpoint_path: str, safetensors: bool) -> str:
    try:
        checkpoint = torch.load(checkpoint_path)
        print("Original Checkpoint Keys:", checkpoint.keys())

        ema_model_state_dict = checkpoint.get("ema_model_state_dict", None)
        if ema_model_state_dict is None:
            return "No 'ema_model_state_dict' found in the checkpoint."

        if safetensors:
            new_checkpoint_path = new_checkpoint_path.replace(".pt", ".safetensors")
            save_file(ema_model_state_dict, new_checkpoint_path)
        else:
            new_checkpoint_path = new_checkpoint_path.replace(".safetensors", ".pt")
            new_checkpoint = {"ema_model_state_dict": ema_model_state_dict}
            torch.save(new_checkpoint, new_checkpoint_path)

        return f"New checkpoint saved at: {new_checkpoint_path}"

    except Exception as e:
        return f"An error occurred: {e}"


def expand_model_embeddings(ckpt_path, new_ckpt_path, num_new_tokens=42):
    seed = 666
    random.seed(seed)
    os.environ["PYTHONHASHSEED"] = str(seed)
    torch.manual_seed(seed)
    torch.cuda.manual_seed(seed)
    torch.cuda.manual_seed_all(seed)
    torch.backends.cudnn.deterministic = True
    torch.backends.cudnn.benchmark = False

    ckpt = torch.load(ckpt_path, map_location="cpu")

    ema_sd = ckpt.get("ema_model_state_dict", {})
    embed_key_ema = "ema_model.transformer.text_embed.text_embed.weight"
    old_embed_ema = ema_sd[embed_key_ema]

    vocab_old = old_embed_ema.size(0)
    embed_dim = old_embed_ema.size(1)
    vocab_new = vocab_old + num_new_tokens

    def expand_embeddings(old_embeddings):
        new_embeddings = torch.zeros((vocab_new, embed_dim))
        new_embeddings[:vocab_old] = old_embeddings
        new_embeddings[vocab_old:] = torch.randn((num_new_tokens, embed_dim))
        return new_embeddings

    ema_sd[embed_key_ema] = expand_embeddings(ema_sd[embed_key_ema])

    torch.save(ckpt, new_ckpt_path)

    return vocab_new


def vocab_count(text):
    return str(len(text.split(",")))


def vocab_extend(project_name, symbols, model_type):
    if symbols == "":
        return "Symbols empty!"

    name_project = project_name
    path_project = os.path.join(path_data, name_project)
    file_vocab_project = os.path.join(path_project, "vocab.txt")

    file_vocab = os.path.join(path_data, "Emilia_ZH_EN_pinyin/vocab.txt")
    if not os.path.isfile(file_vocab):
        return f"the file {file_vocab} not found !"

    symbols = symbols.split(",")
    if symbols == []:
        return "Symbols to extend not found."

    with open(file_vocab, "r", encoding="utf-8-sig") as f:
        data = f.read()
        vocab = data.split("\n")
    vocab_check = set(vocab)

    miss_symbols = []
    for item in symbols:
        item = item.replace(" ", "")
        if item in vocab_check:
            continue
        miss_symbols.append(item)

    if miss_symbols == []:
        return "Symbols are okay no need to extend."

    size_vocab = len(vocab)
    vocab.pop()
    for item in miss_symbols:
        vocab.append(item)

    vocab.append("")

    with open(file_vocab_project, "w", encoding="utf-8") as f:
        f.write("\n".join(vocab))

    if model_type == "F5-TTS":
        ckpt_path = str(cached_path("hf://SWivid/F5-TTS/F5TTS_Base/model_1200000.pt"))
    else:
        ckpt_path = str(cached_path("hf://SWivid/E2-TTS/E2TTS_Base/model_1200000.pt"))

    vocab_size_new = len(miss_symbols)

    dataset_name = name_project.replace("_pinyin", "").replace("_char", "")
    new_ckpt_path = os.path.join(path_project_ckpts, dataset_name)
    os.makedirs(new_ckpt_path, exist_ok=True)
    new_ckpt_file = os.path.join(new_ckpt_path, "model_1200000.pt")

    size = expand_model_embeddings(ckpt_path, new_ckpt_file, num_new_tokens=vocab_size_new)

    vocab_new = "\n".join(miss_symbols)
    return f"vocab old size : {size_vocab}\nvocab new size : {size}\nvocab add : {vocab_size_new}\nnew symbols :\n{vocab_new}"


def vocab_check(project_name):
    name_project = project_name
    path_project = os.path.join(path_data, name_project)

    file_metadata = os.path.join(path_project, "metadata.csv")

    file_vocab = os.path.join(path_data, "Emilia_ZH_EN_pinyin/vocab.txt")
    if not os.path.isfile(file_vocab):
        return f"the file {file_vocab} not found !", ""

    with open(file_vocab, "r", encoding="utf-8-sig") as f:
        data = f.read()
        vocab = data.split("\n")
        vocab = set(vocab)

    if not os.path.isfile(file_metadata):
        return f"the file {file_metadata} not found !", ""

    with open(file_metadata, "r", encoding="utf-8-sig") as f:
        data = f.read()

    miss_symbols = []
    miss_symbols_keep = {}
    for item in data.split("\n"):
        sp = item.split("|")
        if len(sp) != 2:
            continue

        text = sp[1].lower().strip()

        for t in text:
            if t not in vocab and t not in miss_symbols_keep:
                miss_symbols.append(t)
                miss_symbols_keep[t] = t

    if miss_symbols == []:
        vocab_miss = ""
        info = "You can train using your language !"
    else:
        vocab_miss = ",".join(miss_symbols)
        info = f"The following symbols are missing in your language {len(miss_symbols)}\n\n"

    return info, vocab_miss


def get_random_sample_prepare(project_name):
    name_project = project_name
    path_project = os.path.join(path_data, name_project)
    file_arrow = os.path.join(path_project, "raw.arrow")
    if not os.path.isfile(file_arrow):
        return "", None
    dataset = Dataset_.from_file(file_arrow)
    random_sample = dataset.shuffle(seed=random.randint(0, 1000)).select([0])
    text = "[" + " , ".join(["' " + t + " '" for t in random_sample["text"][0]]) + "]"
    audio_path = random_sample["audio_path"][0]
    return text, audio_path


def get_random_sample_transcribe(project_name):
    name_project = project_name
    path_project = os.path.join(path_data, name_project)
    file_metadata = os.path.join(path_project, "metadata.csv")
    if not os.path.isfile(file_metadata):
        return "", None

    data = ""
    with open(file_metadata, "r", encoding="utf-8-sig") as f:
        data = f.read()

    list_data = []
    for item in data.split("\n"):
        sp = item.split("|")
        if len(sp) != 2:
            continue
        list_data.append([os.path.join(path_project, "wavs", sp[0] + ".wav"), sp[1]])

    if list_data == []:
        return "", None

    random_item = random.choice(list_data)

    return random_item[1], random_item[0]


def get_random_sample_infer(project_name):
    text, audio = get_random_sample_transcribe(project_name)
    return (
        text,
        text,
        audio,
    )


def infer(project, file_checkpoint, exp_name, ref_text, ref_audio, gen_text, nfe_step, use_ema):
    global last_checkpoint, last_device, tts_api, last_ema

    if not os.path.isfile(file_checkpoint):
        return None, "checkpoint not found!"

    if training_process is not None:
        device_test = "cpu"
    else:
        device_test = None

    if last_checkpoint != file_checkpoint or last_device != device_test or last_ema != use_ema or tts_api is None:
        if last_checkpoint != file_checkpoint:
            last_checkpoint = file_checkpoint

        if last_device != device_test:
            last_device = device_test

        if last_ema != use_ema:
            last_ema = use_ema

        vocab_file = os.path.join(path_data, project, "vocab.txt")

        tts_api = F5TTS(
            model_type=exp_name, ckpt_file=file_checkpoint, vocab_file=vocab_file, device=device_test, use_ema=use_ema
        )

        print("update >> ", device_test, file_checkpoint, use_ema)

    with tempfile.NamedTemporaryFile(delete=False, suffix=".wav") as f:
        tts_api.infer(gen_text=gen_text, ref_text=ref_text, ref_file=ref_audio, nfe_step=nfe_step, file_wave=f.name)
        return f.name, tts_api.device


def check_finetune(finetune):
    return gr.update(interactive=finetune), gr.update(interactive=finetune), gr.update(interactive=finetune)


def get_checkpoints_project(project_name, is_gradio=True):
    if project_name is None:
        return [], ""
    project_name = project_name.replace("_pinyin", "").replace("_char", "")

    if os.path.isdir(path_project_ckpts):
        files_checkpoints = glob(os.path.join(path_project_ckpts, project_name, "*.pt"))
        files_checkpoints = sorted(
            files_checkpoints,
            key=lambda x: int(os.path.basename(x).split("_")[1].split(".")[0])
            if os.path.basename(x) != "model_last.pt"
            else float("inf"),
        )
    else:
        files_checkpoints = []

    selelect_checkpoint = None if not files_checkpoints else files_checkpoints[0]

    if is_gradio:
        return gr.update(choices=files_checkpoints, value=selelect_checkpoint)

    return files_checkpoints, selelect_checkpoint


def get_audio_project(project_name, is_gradio=True):
    if project_name is None:
        return [], ""
    project_name = project_name.replace("_pinyin", "").replace("_char", "")

    if os.path.isdir(path_project_ckpts):
        files_audios = glob(os.path.join(path_project_ckpts, project_name, "samples", "*.wav"))
        files_audios = sorted(files_audios, key=lambda x: int(os.path.basename(x).split("_")[1].split(".")[0]))

        files_audios = [item.replace("_gen.wav", "") for item in files_audios if item.endswith("_gen.wav")]
    else:
        files_audios = []

    selelect_checkpoint = None if not files_audios else files_audios[0]

    if is_gradio:
        return gr.update(choices=files_audios, value=selelect_checkpoint)

    return files_audios, selelect_checkpoint


def get_gpu_stats():
    gpu_stats = ""

    if torch.cuda.is_available():
        gpu_count = torch.cuda.device_count()
        for i in range(gpu_count):
            gpu_name = torch.cuda.get_device_name(i)
            gpu_properties = torch.cuda.get_device_properties(i)
            total_memory = gpu_properties.total_memory / (1024**3)  # in GB
            allocated_memory = torch.cuda.memory_allocated(i) / (1024**2)  # in MB
            reserved_memory = torch.cuda.memory_reserved(i) / (1024**2)  # in MB

            gpu_stats += (
                f"GPU {i} Name: {gpu_name}\n"
                f"Total GPU memory (GPU {i}): {total_memory:.2f} GB\n"
                f"Allocated GPU memory (GPU {i}): {allocated_memory:.2f} MB\n"
                f"Reserved GPU memory (GPU {i}): {reserved_memory:.2f} MB\n\n"
            )

    elif torch.backends.mps.is_available():
        gpu_count = 1
        gpu_stats += "MPS GPU\n"
        total_memory = psutil.virtual_memory().total / (
            1024**3
        )  # Total system memory (MPS doesn't have its own memory)
        allocated_memory = 0
        reserved_memory = 0

        gpu_stats += (
            f"Total system memory: {total_memory:.2f} GB\n"
            f"Allocated GPU memory (MPS): {allocated_memory:.2f} MB\n"
            f"Reserved GPU memory (MPS): {reserved_memory:.2f} MB\n"
        )

    else:
        gpu_stats = "No GPU available"

    return gpu_stats


def get_cpu_stats():
    cpu_usage = psutil.cpu_percent(interval=1)
    memory_info = psutil.virtual_memory()
    memory_used = memory_info.used / (1024**2)
    memory_total = memory_info.total / (1024**2)
    memory_percent = memory_info.percent

    pid = os.getpid()
    process = psutil.Process(pid)
    nice_value = process.nice()

    cpu_stats = (
        f"CPU Usage: {cpu_usage:.2f}%\n"
        f"System Memory: {memory_used:.2f} MB used / {memory_total:.2f} MB total ({memory_percent}% used)\n"
        f"Process Priority (Nice value): {nice_value}"
    )

    return cpu_stats


def get_combined_stats():
    gpu_stats = get_gpu_stats()
    cpu_stats = get_cpu_stats()
    combined_stats = f"### GPU Stats\n{gpu_stats}\n\n### CPU Stats\n{cpu_stats}"
    return combined_stats


def get_audio_select(file_sample):
    select_audio_ref = file_sample
    select_audio_gen = file_sample

    if file_sample is not None:
        select_audio_ref += "_ref.wav"
        select_audio_gen += "_gen.wav"

    return select_audio_ref, select_audio_gen


with gr.Blocks() as app:
    gr.Markdown(
        """
# E2/F5 TTS Automatic Finetune

This is a local web UI for F5 TTS with advanced batch processing support. This app supports the following TTS models:

* [F5-TTS](https://arxiv.org/abs/2410.06885) (A Fairytaler that Fakes Fluent and Faithful Speech with Flow Matching)
* [E2 TTS](https://arxiv.org/abs/2406.18009) (Embarrassingly Easy Fully Non-Autoregressive Zero-Shot TTS)

The checkpoints support English and Chinese.

For tutorial and updates check here (https://github.com/SWivid/F5-TTS/discussions/143)
"""
    )

    with gr.Row():
        projects, projects_selelect = get_list_projects()
        tokenizer_type = gr.Radio(label="Tokenizer Type", choices=["pinyin", "char", "custom"], value="pinyin")
        project_name = gr.Textbox(label="Project Name", value="my_speak")
        bt_create = gr.Button("Create a New Project")

    with gr.Row():
        cm_project = gr.Dropdown(
            choices=projects, value=projects_selelect, label="Project", allow_custom_value=True, scale=6
        )
        ch_refresh_project = gr.Button("Refresh", scale=1)

    bt_create.click(fn=create_data_project, inputs=[project_name, tokenizer_type], outputs=[cm_project])

    with gr.Tabs():
        with gr.TabItem("Transcribe Data"):
            gr.Markdown("""```plaintext 
Skip this step if you have your dataset, metadata.csv, and a folder wavs with all the audio files.                 
```""")

            ch_manual = gr.Checkbox(label="Audio from Path", value=False)

            mark_info_transcribe = gr.Markdown(
                """```plaintext    
     Place your 'wavs' folder and 'metadata.csv' file in the '{your_project_name}' directory. 
                 
     my_speak/
     │
     └── dataset/
         ├── audio1.wav
         └── audio2.wav
         ...
     ```""",
                visible=False,
            )

            audio_speaker = gr.File(label="Voice", type="filepath", file_count="multiple")
            txt_lang = gr.Text(label="Language", value="English")
            bt_transcribe = bt_create = gr.Button("Transcribe")
            txt_info_transcribe = gr.Text(label="Info", value="")
            bt_transcribe.click(
                fn=transcribe_all,
                inputs=[cm_project, audio_speaker, txt_lang, ch_manual],
                outputs=[txt_info_transcribe],
            )
            ch_manual.change(fn=check_user, inputs=[ch_manual], outputs=[audio_speaker, mark_info_transcribe])

            random_sample_transcribe = gr.Button("Random Sample")

            with gr.Row():
                random_text_transcribe = gr.Text(label="Text")
                random_audio_transcribe = gr.Audio(label="Audio", type="filepath")

            random_sample_transcribe.click(
                fn=get_random_sample_transcribe,
                inputs=[cm_project],
                outputs=[random_text_transcribe, random_audio_transcribe],
            )

        with gr.TabItem("Vocab Check"):
            gr.Markdown("""```plaintext 
Check the vocabulary for fine-tuning Emilia_ZH_EN to ensure all symbols are included. For fine-tuning a new language.
```""")

            check_button = gr.Button("Check Vocab")
            txt_info_check = gr.Text(label="Info", value="")

            gr.Markdown("""```plaintext 
Using the extended model, you can fine-tune to a new language that is missing symbols in the vocab. This creates a new model with a new vocabulary size and saves it in your ckpts/project folder.
```""")

            exp_name_extend = gr.Radio(label="Model", choices=["F5-TTS", "E2-TTS"], value="F5-TTS")

            with gr.Row():
                txt_extend = gr.Textbox(
                    label="Symbols",
                    value="",
                    placeholder="To add new symbols, make sure to use ',' for each symbol",
                    scale=6,
                )
                txt_count_symbol = gr.Textbox(label="New Vocab Size", value="", scale=1)

            extend_button = gr.Button("Extend")
            txt_info_extend = gr.Text(label="Info", value="")

            txt_extend.change(vocab_count, inputs=[txt_extend], outputs=[txt_count_symbol])
            check_button.click(fn=vocab_check, inputs=[cm_project], outputs=[txt_info_check, txt_extend])
            extend_button.click(
                fn=vocab_extend, inputs=[cm_project, txt_extend, exp_name_extend], outputs=[txt_info_extend]
            )

        with gr.TabItem("Prepare Data"):
            gr.Markdown("""```plaintext 
Skip this step if you have your dataset, raw.arrow, duration.json, and vocab.txt
```""")

            gr.Markdown(
                """```plaintext    
     Place all your 'wavs' folder and your 'metadata.csv' file in your project name directory.

     Supported audio formats: "wav", "mp3", "aac", "flac", "m4a", "alac", "ogg", "aiff", "wma", "amr"

     Example wav format:                               
     my_speak/
     │
     ├── wavs/
     │   ├── audio1.wav
     │   └── audio2.wav
     |   ...
     │
     └── metadata.csv
      
     File format metadata.csv:

     audio1|text1 or audio1.wav|text1 or your_path/audio1.wav|text1 
     audio2|text1 or audio2.wav|text1 or your_path/audio2.wav|text1 
     ...

     ```"""
            )
            ch_tokenizern = gr.Checkbox(label="Create Vocabulary", value=False, visible=False)
            bt_prepare = bt_create = gr.Button("Prepare")
            txt_info_prepare = gr.Text(label="Info", value="")
            txt_vocab_prepare = gr.Text(label="Vocab", value="")

            bt_prepare.click(
                fn=create_metadata, inputs=[cm_project, ch_tokenizern], outputs=[txt_info_prepare, txt_vocab_prepare]
            )

            random_sample_prepare = gr.Button("Random Sample")

            with gr.Row():
                random_text_prepare = gr.Text(label="Tokenizer")
                random_audio_prepare = gr.Audio(label="Audio", type="filepath")

            random_sample_prepare.click(
                fn=get_random_sample_prepare, inputs=[cm_project], outputs=[random_text_prepare, random_audio_prepare]
            )

        with gr.TabItem("Train Data"):
            gr.Markdown("""```plaintext 
The auto-setting is still experimental. Please make sure that the epochs, save per updates, and last per steps are set correctly, or change them manually as needed.
If you encounter a memory error, try reducing the batch size per GPU to a smaller number.
```""")
            with gr.Row():
                bt_calculate = bt_create = gr.Button("Auto Settings")
                lb_samples = gr.Label(label="Samples")
                batch_size_type = gr.Radio(label="Batch Size Type", choices=["frame", "sample"], value="frame")

            with gr.Row():
                ch_finetune = bt_create = gr.Checkbox(label="Fine-tune", value=True)
                tokenizer_file = gr.Textbox(label="Tokenizer File", value="")
                file_checkpoint_train = gr.Textbox(label="Path to the Pretrained Checkpoint", value="")

            with gr.Row():
                exp_name = gr.Radio(label="Model", choices=["F5TTS_Base", "E2TTS_Base"], value="F5TTS_Base")
                learning_rate = gr.Number(label="Learning Rate", value=1e-5, step=1e-5)

            with gr.Row():
                batch_size_per_gpu = gr.Number(label="Batch Size per GPU", value=1000)
                max_samples = gr.Number(label="Max Samples", value=64)

            with gr.Row():
                grad_accumulation_steps = gr.Number(label="Gradient Accumulation Steps", value=1)
                max_grad_norm = gr.Number(label="Max Gradient Norm", value=1.0)

            with gr.Row():
                epochs = gr.Number(label="Epochs", value=10)
                num_warmup_updates = gr.Number(label="Warmup Updates", value=2)

            with gr.Row():
                save_per_updates = gr.Number(label="Save per Updates", value=300)
                last_per_steps = gr.Number(label="Last per Steps", value=100)

            with gr.Row():
<<<<<<< HEAD
                mixed_precision = gr.Radio(label="Mixed Precision", choices=["none", "fp16", "fpb16"], value="none")
                cd_logger = gr.Radio(label="Logger", choices=["wandb", "tensorboard"], value="wandb")
=======
                mixed_precision = gr.Radio(label="mixed_precision", choices=["none", "fp16", "bf16"], value="none")
                cd_logger = gr.Radio(label="logger", choices=["wandb", "tensorboard"], value="wandb")
>>>>>>> b0f48242
                start_button = gr.Button("Start Training")
                stop_button = gr.Button("Stop Training", interactive=False)

            if projects_selelect is not None:
                (
                    exp_namev,
                    learning_ratev,
                    batch_size_per_gpuv,
                    batch_size_typev,
                    max_samplesv,
                    grad_accumulation_stepsv,
                    max_grad_normv,
                    epochsv,
                    num_warmupv_updatesv,
                    save_per_updatesv,
                    last_per_stepsv,
                    finetunev,
                    file_checkpoint_trainv,
                    tokenizer_typev,
                    tokenizer_filev,
                    mixed_precisionv,
                    cd_loggerv,
                ) = load_settings(projects_selelect)
                exp_name.value = exp_namev
                learning_rate.value = learning_ratev
                batch_size_per_gpu.value = batch_size_per_gpuv
                batch_size_type.value = batch_size_typev
                max_samples.value = max_samplesv
                grad_accumulation_steps.value = grad_accumulation_stepsv
                max_grad_norm.value = max_grad_normv
                epochs.value = epochsv
                num_warmup_updates.value = num_warmupv_updatesv
                save_per_updates.value = save_per_updatesv
                last_per_steps.value = last_per_stepsv
                ch_finetune.value = finetunev
                file_checkpoint_train.value = file_checkpoint_trainv
                tokenizer_type.value = tokenizer_typev
                tokenizer_file.value = tokenizer_filev
                mixed_precision.value = mixed_precisionv
                cd_logger.value = cd_loggerv

            ch_stream = gr.Checkbox(label="Stream Output Experiment", value=True)
            txt_info_train = gr.Text(label="Info", value="")

            list_audios, select_audio = get_audio_project(projects_selelect, False)

            select_audio_ref = select_audio
            select_audio_gen = select_audio

            if select_audio is not None:
                select_audio_ref += "_ref.wav"
                select_audio_gen += "_gen.wav"

            with gr.Row():
                ch_list_audio = gr.Dropdown(
                    choices=list_audios,
                    value=select_audio,
                    label="Audios",
                    allow_custom_value=True,
                    scale=6,
                    interactive=True,
                )
                bt_stream_audio = gr.Button("Refresh", scale=1)
                bt_stream_audio.click(fn=get_audio_project, inputs=[cm_project], outputs=[ch_list_audio])
                cm_project.change(fn=get_audio_project, inputs=[cm_project], outputs=[ch_list_audio])

            with gr.Row():
                audio_ref_stream = gr.Audio(label="Original", type="filepath", value=select_audio_ref)
                audio_gen_stream = gr.Audio(label="Generate", type="filepath", value=select_audio_gen)

            ch_list_audio.change(
                fn=get_audio_select,
                inputs=[ch_list_audio],
                outputs=[audio_ref_stream, audio_gen_stream],
            )

            start_button.click(
                fn=start_training,
                inputs=[
                    cm_project,
                    exp_name,
                    learning_rate,
                    batch_size_per_gpu,
                    batch_size_type,
                    max_samples,
                    grad_accumulation_steps,
                    max_grad_norm,
                    epochs,
                    num_warmup_updates,
                    save_per_updates,
                    last_per_steps,
                    ch_finetune,
                    file_checkpoint_train,
                    tokenizer_type,
                    tokenizer_file,
                    mixed_precision,
                    ch_stream,
                    cd_logger,
                ],
                outputs=[txt_info_train, start_button, stop_button],
            )
            stop_button.click(fn=stop_training, outputs=[txt_info_train, start_button, stop_button])

            bt_calculate.click(
                fn=calculate_train,
                inputs=[
                    cm_project,
                    batch_size_type,
                    max_samples,
                    learning_rate,
                    num_warmup_updates,
                    save_per_updates,
                    last_per_steps,
                    ch_finetune,
                ],
                outputs=[
                    batch_size_per_gpu,
                    max_samples,
                    num_warmup_updates,
                    save_per_updates,
                    last_per_steps,
                    lb_samples,
                    learning_rate,
                    epochs,
                ],
            )

            ch_finetune.change(
                check_finetune, inputs=[ch_finetune], outputs=[file_checkpoint_train, tokenizer_file, tokenizer_type]
            )

            def setup_load_settings():
                output_components = [
                    exp_name,
                    learning_rate,
                    batch_size_per_gpu,
                    batch_size_type,
                    max_samples,
                    grad_accumulation_steps,
                    max_grad_norm,
                    epochs,
                    num_warmup_updates,
                    save_per_updates,
                    last_per_steps,
                    ch_finetune,
                    file_checkpoint_train,
                    tokenizer_type,
                    tokenizer_file,
                    mixed_precision,
                    cd_logger,
                ]

                return output_components

            outputs = setup_load_settings()

            cm_project.change(
                fn=load_settings,
                inputs=[cm_project],
                outputs=outputs,
            )

            ch_refresh_project.click(
                fn=load_settings,
                inputs=[cm_project],
                outputs=outputs,
            )

        with gr.TabItem("Test Model"):
            gr.Markdown("""```plaintext 
SOS: Check the use_ema setting (True or False) for your model to see what works best for you. 
```""")
            exp_name = gr.Radio(label="Model", choices=["F5-TTS", "E2-TTS"], value="F5-TTS")
            list_checkpoints, checkpoint_select = get_checkpoints_project(projects_selelect, False)

            nfe_step = gr.Number(label="NFE Step", value=32)
            ch_use_ema = gr.Checkbox(label="Use EMA", value=True)
            with gr.Row():
                cm_checkpoint = gr.Dropdown(
                    choices=list_checkpoints, value=checkpoint_select, label="Checkpoints", allow_custom_value=True
                )
                bt_checkpoint_refresh = gr.Button("Refresh")

            random_sample_infer = gr.Button("Random Sample")

            ref_text = gr.Textbox(label="Ref Text")
            ref_audio = gr.Audio(label="Audio Ref", type="filepath")
            gen_text = gr.Textbox(label="Gen Text")

            random_sample_infer.click(
                fn=get_random_sample_infer, inputs=[cm_project], outputs=[ref_text, gen_text, ref_audio]
            )

            with gr.Row():
                txt_info_gpu = gr.Textbox("", label="Device")
                check_button_infer = gr.Button("Infer")

            gen_audio = gr.Audio(label="Audio Gen", type="filepath")

            check_button_infer.click(
                fn=infer,
                inputs=[cm_project, cm_checkpoint, exp_name, ref_text, ref_audio, gen_text, nfe_step, ch_use_ema],
                outputs=[gen_audio, txt_info_gpu],
            )

            bt_checkpoint_refresh.click(fn=get_checkpoints_project, inputs=[cm_project], outputs=[cm_checkpoint])
            cm_project.change(fn=get_checkpoints_project, inputs=[cm_project], outputs=[cm_checkpoint])

        with gr.TabItem("Reduce Checkpoint"):
            gr.Markdown("""```plaintext 
Reduce the model size from 5GB to 1.3GB. The new checkpoint can be used for inference or fine-tuning afterward, but it cannot be used to continue training.
```""")
            txt_path_checkpoint = gr.Text(label="Path to Checkpoint:")
            txt_path_checkpoint_small = gr.Text(label="Path to Output:")
            ch_safetensors = gr.Checkbox(label="Safetensors", value="")
            txt_info_reduse = gr.Text(label="Info", value="")
            reduse_button = gr.Button("Reduce")
            reduse_button.click(
                fn=extract_and_save_ema_model,
                inputs=[txt_path_checkpoint, txt_path_checkpoint_small, ch_safetensors],
                outputs=[txt_info_reduse],
            )

        with gr.TabItem("System Info"):
            output_box = gr.Textbox(label="GPU and CPU Information", lines=20)

            def update_stats():
                return get_combined_stats()

            update_button = gr.Button("Update Stats")
            update_button.click(fn=update_stats, outputs=output_box)

            def auto_update():
                yield gr.update(value=update_stats())

            gr.update(fn=auto_update, inputs=[], outputs=output_box)


@click.command()
@click.option("--port", "-p", default=None, type=int, help="Port to run the app on")
@click.option("--host", "-H", default=None, help="Host to run the app on")
@click.option(
    "--share",
    "-s",
    default=False,
    is_flag=True,
    help="Share the app via Gradio share link",
)
@click.option("--api", "-a", default=True, is_flag=True, help="Allow API access")
def main(port, host, share, api):
    global app
    print("Starting app...")
    app.queue(api_open=api).launch(server_name=host, server_port=port, share=share, show_api=api)


if __name__ == "__main__":
    main()<|MERGE_RESOLUTION|>--- conflicted
+++ resolved
@@ -1560,13 +1560,9 @@
                 last_per_steps = gr.Number(label="Last per Steps", value=100)
 
             with gr.Row():
-<<<<<<< HEAD
-                mixed_precision = gr.Radio(label="Mixed Precision", choices=["none", "fp16", "fpb16"], value="none")
-                cd_logger = gr.Radio(label="Logger", choices=["wandb", "tensorboard"], value="wandb")
-=======
+
                 mixed_precision = gr.Radio(label="mixed_precision", choices=["none", "fp16", "bf16"], value="none")
                 cd_logger = gr.Radio(label="logger", choices=["wandb", "tensorboard"], value="wandb")
->>>>>>> b0f48242
                 start_button = gr.Button("Start Training")
                 stop_button = gr.Button("Stop Training", interactive=False)
 
