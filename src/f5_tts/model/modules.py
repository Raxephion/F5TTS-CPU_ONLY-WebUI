"""
ein notation:
b - batch
n - sequence
nt - text sequence
nw - raw wave length
d - dimension
"""

from __future__ import annotations

import math
from typing import Optional

import torch
import torch.nn.functional as F
import torchaudio
from librosa.filters import mel as librosa_mel_fn
from torch import nn
from x_transformers.x_transformers import apply_rotary_pos_emb


# raw wav to mel spec


mel_basis_cache = {}
hann_window_cache = {}


def get_bigvgan_mel_spectrogram(
    waveform,
    n_fft=1024,
    n_mel_channels=100,
    target_sample_rate=24000,
    hop_length=256,
    win_length=1024,
    fmin=0,
    fmax=None,
    center=False,
):  # Copy from https://github.com/NVIDIA/BigVGAN/tree/main
    device = waveform.device
    key = f"{n_fft}_{n_mel_channels}_{target_sample_rate}_{hop_length}_{win_length}_{fmin}_{fmax}_{device}"

    if key not in mel_basis_cache:
        mel = librosa_mel_fn(sr=target_sample_rate, n_fft=n_fft, n_mels=n_mel_channels, fmin=fmin, fmax=fmax)
        mel_basis_cache[key] = torch.from_numpy(mel).float().to(device)  # TODO: why they need .float()?
        hann_window_cache[key] = torch.hann_window(win_length).to(device)

    mel_basis = mel_basis_cache[key]
    hann_window = hann_window_cache[key]

    padding = (n_fft - hop_length) // 2
    waveform = torch.nn.functional.pad(waveform.unsqueeze(1), (padding, padding), mode="reflect").squeeze(1)

    spec = torch.stft(
        waveform,
        n_fft,
        hop_length=hop_length,
        win_length=win_length,
        window=hann_window,
        center=center,
        pad_mode="reflect",
        normalized=False,
        onesided=True,
        return_complex=True,
    )
    spec = torch.sqrt(torch.view_as_real(spec).pow(2).sum(-1) + 1e-9)

    mel_spec = torch.matmul(mel_basis, spec)
    mel_spec = torch.log(torch.clamp(mel_spec, min=1e-5))

    return mel_spec


def get_vocos_mel_spectrogram(
    waveform,
    n_fft=1024,
    n_mel_channels=100,
    target_sample_rate=24000,
    hop_length=256,
    win_length=1024,
):
    mel_stft = torchaudio.transforms.MelSpectrogram(
        sample_rate=target_sample_rate,
        n_fft=n_fft,
        win_length=win_length,
        hop_length=hop_length,
        n_mels=n_mel_channels,
        power=1,
        center=True,
        normalized=False,
        norm=None,
    ).to(waveform.device)
    if len(waveform.shape) == 3:
        waveform = waveform.squeeze(1)  # 'b 1 nw -> b nw'

    assert len(waveform.shape) == 2

    mel = mel_stft(waveform)
    mel = mel.clamp(min=1e-5).log()
    return mel


class MelSpec(nn.Module):
    def __init__(
        self,
        n_fft=1024,
        hop_length=256,
        win_length=1024,
        n_mel_channels=100,
        target_sample_rate=24_000,
        mel_spec_type="vocos",
    ):
        super().__init__()
        assert mel_spec_type in ["vocos", "bigvgan"], print("We only support two extract mel backend: vocos or bigvgan")

        self.n_fft = n_fft
        self.hop_length = hop_length
        self.win_length = win_length
        self.n_mel_channels = n_mel_channels
<<<<<<< HEAD
        self.sample_rate = target_sample_rate
        self.hop_length = hop_length  
=======
        self.target_sample_rate = target_sample_rate
>>>>>>> b0f48242

        if mel_spec_type == "vocos":
            self.extractor = get_vocos_mel_spectrogram
        elif mel_spec_type == "bigvgan":
            self.extractor = get_bigvgan_mel_spectrogram

        self.register_buffer("dummy", torch.tensor(0), persistent=False)

    def forward(self, wav):
        if self.dummy.device != wav.device:
            self.to(wav.device)

        mel = self.extractor(
            waveform=wav,
            n_fft=self.n_fft,
            n_mel_channels=self.n_mel_channels,
            target_sample_rate=self.target_sample_rate,
            hop_length=self.hop_length,
            win_length=self.win_length,
        )

        return mel


# sinusoidal position embedding


class SinusPositionEmbedding(nn.Module):
    def __init__(self, dim):
        super().__init__()
        self.dim = dim

    def forward(self, x, scale=1000):
        device = x.device
        half_dim = self.dim // 2
        emb = math.log(10000) / (half_dim - 1)
        emb = torch.exp(torch.arange(half_dim, device=device).float() * -emb)
        emb = scale * x.unsqueeze(1) * emb.unsqueeze(0)
        emb = torch.cat((emb.sin(), emb.cos()), dim=-1)
        return emb


# convolutional position embedding


class ConvPositionEmbedding(nn.Module):
    def __init__(self, dim, kernel_size=31, groups=16):
        super().__init__()
        assert kernel_size % 2 != 0
        self.conv1d = nn.Sequential(
            nn.Conv1d(dim, dim, kernel_size, groups=groups, padding=kernel_size // 2),
            nn.Mish(),
            nn.Conv1d(dim, dim, kernel_size, groups=groups, padding=kernel_size // 2),
            nn.Mish(),
        )

    def forward(self, x: float["b n d"], mask: bool["b n"] | None = None):  # noqa: F722
        if mask is not None:
            mask = mask[..., None]
            x = x.masked_fill(~mask, 0.0)

        x = x.permute(0, 2, 1)
        x = self.conv1d(x)
        out = x.permute(0, 2, 1)

        if mask is not None:
            out = out.masked_fill(~mask, 0.0)

        return out


# rotary positional embedding related


def precompute_freqs_cis(dim: int, end: int, theta: float = 10000.0, theta_rescale_factor=1.0):
    # proposed by reddit user bloc97, to rescale rotary embeddings to longer sequence length without fine-tuning
    # has some connection to NTK literature
    # https://www.reddit.com/r/LocalLLaMA/comments/14lz7j5/ntkaware_scaled_rope_allows_llama_models_to_have/
    # https://github.com/lucidrains/rotary-embedding-torch/blob/main/rotary_embedding_torch/rotary_embedding_torch.py
    theta *= theta_rescale_factor ** (dim / (dim - 2))
    freqs = 1.0 / (theta ** (torch.arange(0, dim, 2)[: (dim // 2)].float() / dim))
    t = torch.arange(end, device=freqs.device)  # type: ignore
    freqs = torch.outer(t, freqs).float()  # type: ignore
    freqs_cos = torch.cos(freqs)  # real part
    freqs_sin = torch.sin(freqs)  # imaginary part
    return torch.cat([freqs_cos, freqs_sin], dim=-1)


def get_pos_embed_indices(start, length, max_pos, scale=1.0):
    # length = length if isinstance(length, int) else length.max()
    scale = scale * torch.ones_like(start, dtype=torch.float32)  # in case scale is a scalar
    pos = (
        start.unsqueeze(1)
        + (torch.arange(length, device=start.device, dtype=torch.float32).unsqueeze(0) * scale.unsqueeze(1)).long()
    )
    # avoid extra long error.
    pos = torch.where(pos < max_pos, pos, max_pos - 1)
    return pos


# Global Response Normalization layer (Instance Normalization ?)


class GRN(nn.Module):
    def __init__(self, dim):
        super().__init__()
        self.gamma = nn.Parameter(torch.zeros(1, 1, dim))
        self.beta = nn.Parameter(torch.zeros(1, 1, dim))

    def forward(self, x):
        Gx = torch.norm(x, p=2, dim=1, keepdim=True)
        Nx = Gx / (Gx.mean(dim=-1, keepdim=True) + 1e-6)
        return self.gamma * (x * Nx) + self.beta + x


# ConvNeXt-V2 Block https://github.com/facebookresearch/ConvNeXt-V2/blob/main/models/convnextv2.py
# ref: https://github.com/bfs18/e2_tts/blob/main/rfwave/modules.py#L108


class ConvNeXtV2Block(nn.Module):
    def __init__(
        self,
        dim: int,
        intermediate_dim: int,
        dilation: int = 1,
    ):
        super().__init__()
        padding = (dilation * (7 - 1)) // 2
        self.dwconv = nn.Conv1d(
            dim, dim, kernel_size=7, padding=padding, groups=dim, dilation=dilation
        )  # depthwise conv
        self.norm = nn.LayerNorm(dim, eps=1e-6)
        self.pwconv1 = nn.Linear(dim, intermediate_dim)  # pointwise/1x1 convs, implemented with linear layers
        self.act = nn.GELU()
        self.grn = GRN(intermediate_dim)
        self.pwconv2 = nn.Linear(intermediate_dim, dim)

    def forward(self, x: torch.Tensor) -> torch.Tensor:
        residual = x
        x = x.transpose(1, 2)  # b n d -> b d n
        x = self.dwconv(x)
        x = x.transpose(1, 2)  # b d n -> b n d
        x = self.norm(x)
        x = self.pwconv1(x)
        x = self.act(x)
        x = self.grn(x)
        x = self.pwconv2(x)
        return residual + x


# AdaLayerNormZero
# return with modulated x for attn input, and params for later mlp modulation


class AdaLayerNormZero(nn.Module):
    def __init__(self, dim):
        super().__init__()

        self.silu = nn.SiLU()
        self.linear = nn.Linear(dim, dim * 6)

        self.norm = nn.LayerNorm(dim, elementwise_affine=False, eps=1e-6)

    def forward(self, x, emb=None):
        emb = self.linear(self.silu(emb))
        shift_msa, scale_msa, gate_msa, shift_mlp, scale_mlp, gate_mlp = torch.chunk(emb, 6, dim=1)

        x = self.norm(x) * (1 + scale_msa[:, None]) + shift_msa[:, None]
        return x, gate_msa, shift_mlp, scale_mlp, gate_mlp


# AdaLayerNormZero for final layer
# return only with modulated x for attn input, cuz no more mlp modulation


class AdaLayerNormZero_Final(nn.Module):
    def __init__(self, dim):
        super().__init__()

        self.silu = nn.SiLU()
        self.linear = nn.Linear(dim, dim * 2)

        self.norm = nn.LayerNorm(dim, elementwise_affine=False, eps=1e-6)

    def forward(self, x, emb):
        emb = self.linear(self.silu(emb))
        scale, shift = torch.chunk(emb, 2, dim=1)

        x = self.norm(x) * (1 + scale)[:, None, :] + shift[:, None, :]
        return x


# FeedForward


class FeedForward(nn.Module):
    def __init__(self, dim, dim_out=None, mult=4, dropout=0.0, approximate: str = "none"):
        super().__init__()
        inner_dim = int(dim * mult)
        dim_out = dim_out if dim_out is not None else dim

        activation = nn.GELU(approximate=approximate)
        project_in = nn.Sequential(nn.Linear(dim, inner_dim), activation)
        self.ff = nn.Sequential(project_in, nn.Dropout(dropout), nn.Linear(inner_dim, dim_out))

    def forward(self, x):
        return self.ff(x)


# Attention with possible joint part
# modified from diffusers/src/diffusers/models/attention_processor.py


class Attention(nn.Module):
    def __init__(
        self,
        processor: JointAttnProcessor | AttnProcessor,
        dim: int,
        heads: int = 8,
        dim_head: int = 64,
        dropout: float = 0.0,
        context_dim: Optional[int] = None,  # if not None -> joint attention
        context_pre_only=None,
    ):
        super().__init__()

        if not hasattr(F, "scaled_dot_product_attention"):
            raise ImportError("Attention equires PyTorch 2.0, to use it, please upgrade PyTorch to 2.0.")

        self.processor = processor

        self.dim = dim
        self.heads = heads
        self.inner_dim = dim_head * heads
        self.dropout = dropout

        self.context_dim = context_dim
        self.context_pre_only = context_pre_only

        self.to_q = nn.Linear(dim, self.inner_dim)
        self.to_k = nn.Linear(dim, self.inner_dim)
        self.to_v = nn.Linear(dim, self.inner_dim)

        if self.context_dim is not None:
            self.to_k_c = nn.Linear(context_dim, self.inner_dim)
            self.to_v_c = nn.Linear(context_dim, self.inner_dim)
            if self.context_pre_only is not None:
                self.to_q_c = nn.Linear(context_dim, self.inner_dim)

        self.to_out = nn.ModuleList([])
        self.to_out.append(nn.Linear(self.inner_dim, dim))
        self.to_out.append(nn.Dropout(dropout))

        if self.context_pre_only is not None and not self.context_pre_only:
            self.to_out_c = nn.Linear(self.inner_dim, dim)

    def forward(
        self,
        x: float["b n d"],  # noised input x  # noqa: F722
        c: float["b n d"] = None,  # context c  # noqa: F722
        mask: bool["b n"] | None = None,  # noqa: F722
        rope=None,  # rotary position embedding for x
        c_rope=None,  # rotary position embedding for c
    ) -> torch.Tensor:
        if c is not None:
            return self.processor(self, x, c=c, mask=mask, rope=rope, c_rope=c_rope)
        else:
            return self.processor(self, x, mask=mask, rope=rope)


# Attention processor


class AttnProcessor:
    def __init__(self):
        pass

    def __call__(
        self,
        attn: Attention,
        x: float["b n d"],  # noised input x  # noqa: F722
        mask: bool["b n"] | None = None,  # noqa: F722
        rope=None,  # rotary position embedding
    ) -> torch.FloatTensor:
        batch_size = x.shape[0]

        # `sample` projections.
        query = attn.to_q(x)
        key = attn.to_k(x)
        value = attn.to_v(x)

        # apply rotary position embedding
        if rope is not None:
            freqs, xpos_scale = rope
            q_xpos_scale, k_xpos_scale = (xpos_scale, xpos_scale**-1.0) if xpos_scale is not None else (1.0, 1.0)

            query = apply_rotary_pos_emb(query, freqs, q_xpos_scale)
            key = apply_rotary_pos_emb(key, freqs, k_xpos_scale)

        # attention
        inner_dim = key.shape[-1]
        head_dim = inner_dim // attn.heads
        query = query.view(batch_size, -1, attn.heads, head_dim).transpose(1, 2)
        key = key.view(batch_size, -1, attn.heads, head_dim).transpose(1, 2)
        value = value.view(batch_size, -1, attn.heads, head_dim).transpose(1, 2)

        # mask. e.g. inference got a batch with different target durations, mask out the padding
        if mask is not None:
            attn_mask = mask
            attn_mask = attn_mask.unsqueeze(1).unsqueeze(1)  # 'b n -> b 1 1 n'
            attn_mask = attn_mask.expand(batch_size, attn.heads, query.shape[-2], key.shape[-2])
        else:
            attn_mask = None

        x = F.scaled_dot_product_attention(query, key, value, attn_mask=attn_mask, dropout_p=0.0, is_causal=False)
        x = x.transpose(1, 2).reshape(batch_size, -1, attn.heads * head_dim)
        x = x.to(query.dtype)

        # linear proj
        x = attn.to_out[0](x)
        # dropout
        x = attn.to_out[1](x)

        if mask is not None:
            mask = mask.unsqueeze(-1)
            x = x.masked_fill(~mask, 0.0)

        return x


# Joint Attention processor for MM-DiT
# modified from diffusers/src/diffusers/models/attention_processor.py


class JointAttnProcessor:
    def __init__(self):
        pass

    def __call__(
        self,
        attn: Attention,
        x: float["b n d"],  # noised input x  # noqa: F722
        c: float["b nt d"] = None,  # context c, here text # noqa: F722
        mask: bool["b n"] | None = None,  # noqa: F722
        rope=None,  # rotary position embedding for x
        c_rope=None,  # rotary position embedding for c
    ) -> torch.FloatTensor:
        residual = x

        batch_size = c.shape[0]

        # `sample` projections.
        query = attn.to_q(x)
        key = attn.to_k(x)
        value = attn.to_v(x)

        # `context` projections.
        c_query = attn.to_q_c(c)
        c_key = attn.to_k_c(c)
        c_value = attn.to_v_c(c)

        # apply rope for context and noised input independently
        if rope is not None:
            freqs, xpos_scale = rope
            q_xpos_scale, k_xpos_scale = (xpos_scale, xpos_scale**-1.0) if xpos_scale is not None else (1.0, 1.0)
            query = apply_rotary_pos_emb(query, freqs, q_xpos_scale)
            key = apply_rotary_pos_emb(key, freqs, k_xpos_scale)
        if c_rope is not None:
            freqs, xpos_scale = c_rope
            q_xpos_scale, k_xpos_scale = (xpos_scale, xpos_scale**-1.0) if xpos_scale is not None else (1.0, 1.0)
            c_query = apply_rotary_pos_emb(c_query, freqs, q_xpos_scale)
            c_key = apply_rotary_pos_emb(c_key, freqs, k_xpos_scale)

        # attention
        query = torch.cat([query, c_query], dim=1)
        key = torch.cat([key, c_key], dim=1)
        value = torch.cat([value, c_value], dim=1)

        inner_dim = key.shape[-1]
        head_dim = inner_dim // attn.heads
        query = query.view(batch_size, -1, attn.heads, head_dim).transpose(1, 2)
        key = key.view(batch_size, -1, attn.heads, head_dim).transpose(1, 2)
        value = value.view(batch_size, -1, attn.heads, head_dim).transpose(1, 2)

        # mask. e.g. inference got a batch with different target durations, mask out the padding
        if mask is not None:
            attn_mask = F.pad(mask, (0, c.shape[1]), value=True)  # no mask for c (text)
            attn_mask = attn_mask.unsqueeze(1).unsqueeze(1)  # 'b n -> b 1 1 n'
            attn_mask = attn_mask.expand(batch_size, attn.heads, query.shape[-2], key.shape[-2])
        else:
            attn_mask = None

        x = F.scaled_dot_product_attention(query, key, value, attn_mask=attn_mask, dropout_p=0.0, is_causal=False)
        x = x.transpose(1, 2).reshape(batch_size, -1, attn.heads * head_dim)
        x = x.to(query.dtype)

        # Split the attention outputs.
        x, c = (
            x[:, : residual.shape[1]],
            x[:, residual.shape[1] :],
        )

        # linear proj
        x = attn.to_out[0](x)
        # dropout
        x = attn.to_out[1](x)
        if not attn.context_pre_only:
            c = attn.to_out_c(c)

        if mask is not None:
            mask = mask.unsqueeze(-1)
            x = x.masked_fill(~mask, 0.0)
            # c = c.masked_fill(~mask, 0.)  # no mask for c (text)

        return x, c


# DiT Block


class DiTBlock(nn.Module):
    def __init__(self, dim, heads, dim_head, ff_mult=4, dropout=0.1):
        super().__init__()

        self.attn_norm = AdaLayerNormZero(dim)
        self.attn = Attention(
            processor=AttnProcessor(),
            dim=dim,
            heads=heads,
            dim_head=dim_head,
            dropout=dropout,
        )

        self.ff_norm = nn.LayerNorm(dim, elementwise_affine=False, eps=1e-6)
        self.ff = FeedForward(dim=dim, mult=ff_mult, dropout=dropout, approximate="tanh")

    def forward(self, x, t, mask=None, rope=None):  # x: noised input, t: time embedding
        # pre-norm & modulation for attention input
        norm, gate_msa, shift_mlp, scale_mlp, gate_mlp = self.attn_norm(x, emb=t)

        # attention
        attn_output = self.attn(x=norm, mask=mask, rope=rope)

        # process attention output for input x
        x = x + gate_msa.unsqueeze(1) * attn_output

        norm = self.ff_norm(x) * (1 + scale_mlp[:, None]) + shift_mlp[:, None]
        ff_output = self.ff(norm)
        x = x + gate_mlp.unsqueeze(1) * ff_output

        return x


# MMDiT Block https://arxiv.org/abs/2403.03206


class MMDiTBlock(nn.Module):
    r"""
    modified from diffusers/src/diffusers/models/attention.py

    notes.
    _c: context related. text, cond, etc. (left part in sd3 fig2.b)
    _x: noised input related. (right part)
    context_pre_only: last layer only do prenorm + modulation cuz no more ffn
    """

    def __init__(self, dim, heads, dim_head, ff_mult=4, dropout=0.1, context_pre_only=False):
        super().__init__()

        self.context_pre_only = context_pre_only

        self.attn_norm_c = AdaLayerNormZero_Final(dim) if context_pre_only else AdaLayerNormZero(dim)
        self.attn_norm_x = AdaLayerNormZero(dim)
        self.attn = Attention(
            processor=JointAttnProcessor(),
            dim=dim,
            heads=heads,
            dim_head=dim_head,
            dropout=dropout,
            context_dim=dim,
            context_pre_only=context_pre_only,
        )

        if not context_pre_only:
            self.ff_norm_c = nn.LayerNorm(dim, elementwise_affine=False, eps=1e-6)
            self.ff_c = FeedForward(dim=dim, mult=ff_mult, dropout=dropout, approximate="tanh")
        else:
            self.ff_norm_c = None
            self.ff_c = None
        self.ff_norm_x = nn.LayerNorm(dim, elementwise_affine=False, eps=1e-6)
        self.ff_x = FeedForward(dim=dim, mult=ff_mult, dropout=dropout, approximate="tanh")

    def forward(self, x, c, t, mask=None, rope=None, c_rope=None):  # x: noised input, c: context, t: time embedding
        # pre-norm & modulation for attention input
        if self.context_pre_only:
            norm_c = self.attn_norm_c(c, t)
        else:
            norm_c, c_gate_msa, c_shift_mlp, c_scale_mlp, c_gate_mlp = self.attn_norm_c(c, emb=t)
        norm_x, x_gate_msa, x_shift_mlp, x_scale_mlp, x_gate_mlp = self.attn_norm_x(x, emb=t)

        # attention
        x_attn_output, c_attn_output = self.attn(x=norm_x, c=norm_c, mask=mask, rope=rope, c_rope=c_rope)

        # process attention output for context c
        if self.context_pre_only:
            c = None
        else:  # if not last layer
            c = c + c_gate_msa.unsqueeze(1) * c_attn_output

            norm_c = self.ff_norm_c(c) * (1 + c_scale_mlp[:, None]) + c_shift_mlp[:, None]
            c_ff_output = self.ff_c(norm_c)
            c = c + c_gate_mlp.unsqueeze(1) * c_ff_output

        # process attention output for input x
        x = x + x_gate_msa.unsqueeze(1) * x_attn_output

        norm_x = self.ff_norm_x(x) * (1 + x_scale_mlp[:, None]) + x_shift_mlp[:, None]
        x_ff_output = self.ff_x(norm_x)
        x = x + x_gate_mlp.unsqueeze(1) * x_ff_output

        return c, x


# time step conditioning embedding


class TimestepEmbedding(nn.Module):
    def __init__(self, dim, freq_embed_dim=256):
        super().__init__()
        self.time_embed = SinusPositionEmbedding(freq_embed_dim)
        self.time_mlp = nn.Sequential(nn.Linear(freq_embed_dim, dim), nn.SiLU(), nn.Linear(dim, dim))

    def forward(self, timestep: float["b"]):  # noqa: F821
        time_hidden = self.time_embed(timestep)
        time_hidden = time_hidden.to(timestep.dtype)
        time = self.time_mlp(time_hidden)  # b d
        return time<|MERGE_RESOLUTION|>--- conflicted
+++ resolved
@@ -118,12 +118,8 @@
         self.hop_length = hop_length
         self.win_length = win_length
         self.n_mel_channels = n_mel_channels
-<<<<<<< HEAD
         self.sample_rate = target_sample_rate
-        self.hop_length = hop_length  
-=======
         self.target_sample_rate = target_sample_rate
->>>>>>> b0f48242
 
         if mel_spec_type == "vocos":
             self.extractor = get_vocos_mel_spectrogram
