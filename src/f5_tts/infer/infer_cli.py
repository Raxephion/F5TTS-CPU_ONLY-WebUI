--- conflicted
+++ resolved
@@ -169,11 +169,9 @@
     prediction_model = load_prediction_model()
 
 
-<<<<<<< HEAD
-def main_process(ref_audio, ref_text, text_gen, model_obj, vocoder, remove_silence, speed, prediction_model):
-=======
-def main_process(ref_audio, ref_text, text_gen, model_obj, mel_spec_type, remove_silence, speed):
->>>>>>> b0f48242
+
+def main_process(ref_audio, ref_text, text_gen, model_obj, mel_spec_type, remove_silence, speed, prediction_model):
+
     main_voice = {"ref_audio": ref_audio, "ref_text": ref_text}
     if "voices" not in config:
         voices = {"main": main_voice}
@@ -210,11 +208,7 @@
         ref_text = voices[voice]["ref_text"]
         print(f"Voice: {voice}")
         audio, final_sample_rate, spectragram = infer_process(
-<<<<<<< HEAD
-            ref_audio, ref_text, gen_text, model_obj, prediction_model, vocoder, speed=speed
-=======
-            ref_audio, ref_text, gen_text, model_obj, vocoder, mel_spec_type=mel_spec_type, speed=speed
->>>>>>> b0f48242
+            ref_audio, ref_text, gen_text, model_obj, vocoder, prediction_model=prediction_model, mel_spec_type=mel_spec_type, speed=speed
         )
         generated_audio_segments.append(audio)
 
@@ -233,11 +227,7 @@
 
 
 def main():
-<<<<<<< HEAD
-    main_process(ref_audio, ref_text, gen_text, ema_model, vocoder, remove_silence, speed, prediction_model)
-=======
-    main_process(ref_audio, ref_text, gen_text, ema_model, mel_spec_type, remove_silence, speed)
->>>>>>> b0f48242
+    main_process(ref_audio, ref_text, gen_text, ema_model, mel_spec_type, remove_silence, speed,  prediction_model)
 
 
 if __name__ == "__main__":
