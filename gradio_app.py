# ruff: noqa: E402
# Above allows ruff to ignore E402: module level import not at top of file

import re
import tempfile

import click
import gradio as gr
import numpy as np
import soundfile as sf
import torchaudio
from cached_path import cached_path
from pydub import AudioSegment
from transformers import AutoModelForCausalLM, AutoTokenizer
import torch

try:
    import spaces

    USING_SPACES = True
except ImportError:
    USING_SPACES = False


def gpu_decorator(func):
    if USING_SPACES:
        return spaces.GPU(func)
    else:
        return func


from model import DiT, UNetT
from model.utils import (
    save_spectrogram,
)
from model.utils_infer import (
    load_vocoder,
    load_model,
    preprocess_ref_audio_text,
    infer_process,
    remove_silence_for_generated_wav,
)

vocos = load_vocoder()


# load models
F5TTS_model_cfg = dict(dim=1024, depth=22, heads=16, ff_mult=2, text_dim=512, conv_layers=4)
F5TTS_ema_model = load_model(
    DiT, F5TTS_model_cfg, str(cached_path("hf://SWivid/F5-TTS/F5TTS_Base/model_1200000.safetensors"))
)

E2TTS_model_cfg = dict(dim=1024, depth=24, heads=16, ff_mult=4)
E2TTS_ema_model = load_model(
    UNetT, E2TTS_model_cfg, str(cached_path("hf://SWivid/E2-TTS/E2TTS_Base/model_1200000.safetensors"))
)

# Initialize Qwen model and tokenizer
model_name = "Qwen/Qwen2.5-3B-Instruct"
model = AutoModelForCausalLM.from_pretrained(
    model_name,
    torch_dtype="auto",
    device_map="auto"
)
tokenizer = AutoTokenizer.from_pretrained(model_name)

def generate_response(messages):
    """Generate response using Qwen"""
    text = tokenizer.apply_chat_template(
        messages,
        tokenize=False,
        add_generation_prompt=True,
    )

    model_inputs = tokenizer([text], return_tensors="pt").to(model.device)
    generated_ids = model.generate(
        **model_inputs,
        max_new_tokens=512,
        temperature=0.7,
        top_p=0.95,
    )

    generated_ids = [
        output_ids[len(input_ids) :]
        for input_ids, output_ids in zip(model_inputs.input_ids, generated_ids)
    ]
    return tokenizer.batch_decode(generated_ids, skip_special_tokens=True)[0]

@gpu_decorator
def infer(ref_audio_orig, ref_text, gen_text, model, remove_silence, cross_fade_duration=0.15, speed=1):
    ref_audio, ref_text = preprocess_ref_audio_text(ref_audio_orig, ref_text, show_info=gr.Info)

    if model == "F5-TTS":
        ema_model = F5TTS_ema_model
    elif model == "E2-TTS":
        ema_model = E2TTS_ema_model

    final_wave, final_sample_rate, combined_spectrogram = infer_process(
        ref_audio,
        ref_text,
        gen_text,
        ema_model,
        cross_fade_duration=cross_fade_duration,
        speed=speed,
        show_info=gr.Info,
        progress=gr.Progress(),
    )

    # Remove silence
    if remove_silence:
        with tempfile.NamedTemporaryFile(delete=False, suffix=".wav") as f:
            sf.write(f.name, final_wave, final_sample_rate)
            remove_silence_for_generated_wav(f.name)
            final_wave, _ = torchaudio.load(f.name)
        final_wave = final_wave.squeeze().cpu().numpy()

    # Save the spectrogram
    with tempfile.NamedTemporaryFile(suffix=".png", delete=False) as tmp_spectrogram:
        spectrogram_path = tmp_spectrogram.name
        save_spectrogram(combined_spectrogram, spectrogram_path)

    return (final_sample_rate, final_wave), spectrogram_path


@gpu_decorator
def generate_podcast(
    script, speaker1_name, ref_audio1, ref_text1, speaker2_name, ref_audio2, ref_text2, model, remove_silence
):
    # Split the script into speaker blocks
    speaker_pattern = re.compile(f"^({re.escape(speaker1_name)}|{re.escape(speaker2_name)}):", re.MULTILINE)
    speaker_blocks = speaker_pattern.split(script)[1:]  # Skip the first empty element

    generated_audio_segments = []

    for i in range(0, len(speaker_blocks), 2):
        speaker = speaker_blocks[i]
        text = speaker_blocks[i + 1].strip()

        # Determine which speaker is talking
        if speaker == speaker1_name:
            ref_audio = ref_audio1
            ref_text = ref_text1
        elif speaker == speaker2_name:
            ref_audio = ref_audio2
            ref_text = ref_text2
        else:
            continue  # Skip if the speaker is neither speaker1 nor speaker2

        # Generate audio for this block
        audio, _ = infer(ref_audio, ref_text, text, model, remove_silence)

        # Convert the generated audio to a numpy array
        sr, audio_data = audio

        # Save the audio data as a WAV file
        with tempfile.NamedTemporaryFile(suffix=".wav", delete=False) as temp_file:
            sf.write(temp_file.name, audio_data, sr)
            audio_segment = AudioSegment.from_wav(temp_file.name)

        generated_audio_segments.append(audio_segment)

        # Add a short pause between speakers
        pause = AudioSegment.silent(duration=500)  # 500ms pause
        generated_audio_segments.append(pause)

    # Concatenate all audio segments
    final_podcast = sum(generated_audio_segments)

    # Export the final podcast
    with tempfile.NamedTemporaryFile(suffix=".wav", delete=False) as temp_file:
        podcast_path = temp_file.name
        final_podcast.export(podcast_path, format="wav")

    return podcast_path


with gr.Blocks() as app_credits:
    gr.Markdown("""
# Credits

* [mrfakename](https://github.com/fakerybakery) for the original [online demo](https://huggingface.co/spaces/mrfakename/E2-F5-TTS)
* [RootingInLoad](https://github.com/RootingInLoad) for the podcast generation
* [jpgallegoar](https://github.com/jpgallegoar) for multiple speech-type generation
""")
with gr.Blocks() as app_tts:
    gr.Markdown("# Batched TTS")
    ref_audio_input = gr.Audio(label="Reference Audio", type="filepath")
    gen_text_input = gr.Textbox(label="Text to Generate", lines=10)
    model_choice = gr.Radio(choices=["F5-TTS", "E2-TTS"], label="Choose TTS Model", value="F5-TTS")
    generate_btn = gr.Button("Synthesize", variant="primary")
    with gr.Accordion("Advanced Settings", open=False):
        ref_text_input = gr.Textbox(
            label="Reference Text",
            info="Leave blank to automatically transcribe the reference audio. If you enter text it will override automatic transcription.",
            lines=2,
        )
        remove_silence = gr.Checkbox(
            label="Remove Silences",
            info="The model tends to produce silences, especially on longer audio. We can manually remove silences if needed. Note that this is an experimental feature and may produce strange results. This will also increase generation time.",
            value=False,
        )
        speed_slider = gr.Slider(
            label="Speed",
            minimum=0.3,
            maximum=2.0,
            value=1.0,
            step=0.1,
            info="Adjust the speed of the audio.",
        )
        cross_fade_duration_slider = gr.Slider(
            label="Cross-Fade Duration (s)",
            minimum=0.0,
            maximum=1.0,
            value=0.15,
            step=0.01,
            info="Set the duration of the cross-fade between audio clips.",
        )

    audio_output = gr.Audio(label="Synthesized Audio")
    spectrogram_output = gr.Image(label="Spectrogram")

    generate_btn.click(
        infer,
        inputs=[
            ref_audio_input,
            ref_text_input,
            gen_text_input,
            model_choice,
            remove_silence,
            cross_fade_duration_slider,
            speed_slider,
        ],
        outputs=[audio_output, spectrogram_output],
    )

with gr.Blocks() as app_podcast:
    gr.Markdown("# Podcast Generation")
    speaker1_name = gr.Textbox(label="Speaker 1 Name")
    ref_audio_input1 = gr.Audio(label="Reference Audio (Speaker 1)", type="filepath")
    ref_text_input1 = gr.Textbox(label="Reference Text (Speaker 1)", lines=2)

    speaker2_name = gr.Textbox(label="Speaker 2 Name")
    ref_audio_input2 = gr.Audio(label="Reference Audio (Speaker 2)", type="filepath")
    ref_text_input2 = gr.Textbox(label="Reference Text (Speaker 2)", lines=2)

    script_input = gr.Textbox(
        label="Podcast Script",
        lines=10,
        placeholder="Enter the script with speaker names at the start of each block, e.g.:\nSean: How did you start studying...\n\nMeghan: I came to my interest in technology...\nIt was a long journey...\n\nSean: That's fascinating. Can you elaborate...",
    )

    podcast_model_choice = gr.Radio(choices=["F5-TTS", "E2-TTS"], label="Choose TTS Model", value="F5-TTS")
    podcast_remove_silence = gr.Checkbox(
        label="Remove Silences",
        value=True,
    )
    generate_podcast_btn = gr.Button("Generate Podcast", variant="primary")
    podcast_output = gr.Audio(label="Generated Podcast")

    def podcast_generation(
        script, speaker1, ref_audio1, ref_text1, speaker2, ref_audio2, ref_text2, model, remove_silence
    ):
        return generate_podcast(
            script, speaker1, ref_audio1, ref_text1, speaker2, ref_audio2, ref_text2, model, remove_silence
        )

    generate_podcast_btn.click(
        podcast_generation,
        inputs=[
            script_input,
            speaker1_name,
            ref_audio_input1,
            ref_text_input1,
            speaker2_name,
            ref_audio_input2,
            ref_text_input2,
            podcast_model_choice,
            podcast_remove_silence,
        ],
        outputs=podcast_output,
    )


def parse_speechtypes_text(gen_text):
    # Pattern to find (Emotion)
    pattern = r"\{(.*?)\}"

    # Split the text by the pattern
    tokens = re.split(pattern, gen_text)

    segments = []

    current_emotion = "Regular"

    for i in range(len(tokens)):
        if i % 2 == 0:
            # This is text
            text = tokens[i].strip()
            if text:
                segments.append({"emotion": current_emotion, "text": text})
        else:
            # This is emotion
            emotion = tokens[i].strip()
            current_emotion = emotion

    return segments


with gr.Blocks() as app_emotional:
    # New section for emotional generation
    gr.Markdown(
        """
    # Multiple Speech-Type Generation

    This section allows you to upload different audio clips for each speech type. 'Regular' emotion is mandatory. You can add additional speech types by clicking the "Add Speech Type" button. Enter your text in the format shown below, and the system will generate speech using the appropriate emotions. If unspecified, the model will use the regular speech type. The current speech type will be used until the next speech type is specified.

    **Example Input:**

    {Regular} Hello, I'd like to order a sandwich please. {Surprised} What do you mean you're out of bread? {Sad} I really wanted a sandwich though... {Angry} You know what, darn you and your little shop, you suck! {Whisper} I'll just go back home and cry now. {Shouting} Why me?!
    """
    )

    gr.Markdown(
        "Upload different audio clips for each speech type. 'Regular' emotion is mandatory. You can add additional speech types by clicking the 'Add Speech Type' button."
    )

    # Regular speech type (mandatory)
    with gr.Row():
        regular_name = gr.Textbox(value="Regular", label="Speech Type Name", interactive=False)
        regular_audio = gr.Audio(label="Regular Reference Audio", type="filepath")
        regular_ref_text = gr.Textbox(label="Reference Text (Regular)", lines=2)

    # Additional speech types (up to 99 more)
    max_speech_types = 100
    speech_type_rows = []
    speech_type_names = []
    speech_type_audios = []
    speech_type_ref_texts = []
    speech_type_delete_btns = []

    for i in range(max_speech_types - 1):
        with gr.Row(visible=False) as row:
            name_input = gr.Textbox(label="Speech Type Name")
            audio_input = gr.Audio(label="Reference Audio", type="filepath")
            ref_text_input = gr.Textbox(label="Reference Text", lines=2)
            delete_btn = gr.Button("Delete", variant="secondary")
        speech_type_rows.append(row)
        speech_type_names.append(name_input)
        speech_type_audios.append(audio_input)
        speech_type_ref_texts.append(ref_text_input)
        speech_type_delete_btns.append(delete_btn)

    # Button to add speech type
    add_speech_type_btn = gr.Button("Add Speech Type")

    # Keep track of current number of speech types
    speech_type_count = gr.State(value=0)

    # Function to add a speech type
    # Function to add a speech type
    def add_speech_type_fn(speech_type_count):
        if speech_type_count < max_speech_types - 1:
            speech_type_count += 1
            # Prepare updates for the rows
            row_updates = []
            for i in range(max_speech_types - 1):
                if i < speech_type_count:
                    row_updates.append(gr.update(visible=True))
                else:
                    row_updates.append(gr.update())
        else:
            # Optionally, show a warning
            row_updates = [gr.update() for _ in range(max_speech_types - 1)]
        return [speech_type_count] + row_updates

    add_speech_type_btn.click(
        add_speech_type_fn, inputs=speech_type_count, outputs=[speech_type_count] + speech_type_rows
    )

    # Function to delete a speech type
    def make_delete_speech_type_fn(index):
        def delete_speech_type_fn(speech_type_count):
            # Prepare updates
            row_updates = []
            for i in range(max_speech_types - 1):
                if i == index:
                    row_updates.append(gr.update(visible=False))
                else:
                    row_updates.append(gr.update())

            speech_type_count = max(0, speech_type_count - 1)

            return [speech_type_count] + row_updates

        return delete_speech_type_fn

    # Update delete button clicks
    for i, delete_btn in enumerate(speech_type_delete_btns):
        delete_fn = make_delete_speech_type_fn(i)
        delete_btn.click(delete_fn, inputs=speech_type_count, outputs=[speech_type_count] + speech_type_rows)

    # Text input for the prompt
    gen_text_input_emotional = gr.Textbox(label="Text to Generate", lines=10)

    # Model choice
    model_choice_emotional = gr.Radio(choices=["F5-TTS", "E2-TTS"], label="Choose TTS Model", value="F5-TTS")

    with gr.Accordion("Advanced Settings", open=False):
        remove_silence_emotional = gr.Checkbox(
            label="Remove Silences",
            value=False,
        )

    # Generate button
    generate_emotional_btn = gr.Button("Generate Emotional Speech", variant="primary")

    # Output audio
    audio_output_emotional = gr.Audio(label="Synthesized Audio")

    @gpu_decorator
    def generate_emotional_speech(
        regular_audio,
        regular_ref_text,
        gen_text,
        *args,
    ):
        num_additional_speech_types = max_speech_types - 1
        speech_type_names_list = args[:num_additional_speech_types]
        speech_type_audios_list = args[num_additional_speech_types : 2 * num_additional_speech_types]
        speech_type_ref_texts_list = args[2 * num_additional_speech_types : 3 * num_additional_speech_types]
        model_choice = args[3 * num_additional_speech_types]
        remove_silence = args[3 * num_additional_speech_types + 1]

        # Collect the speech types and their audios into a dict
        speech_types = {"Regular": {"audio": regular_audio, "ref_text": regular_ref_text}}

        for name_input, audio_input, ref_text_input in zip(
            speech_type_names_list, speech_type_audios_list, speech_type_ref_texts_list
        ):
            if name_input and audio_input:
                speech_types[name_input] = {"audio": audio_input, "ref_text": ref_text_input}

        # Parse the gen_text into segments
        segments = parse_speechtypes_text(gen_text)

        # For each segment, generate speech
        generated_audio_segments = []
        current_emotion = "Regular"

        for segment in segments:
            emotion = segment["emotion"]
            text = segment["text"]

            if emotion in speech_types:
                current_emotion = emotion
            else:
                # If emotion not available, default to Regular
                current_emotion = "Regular"

            ref_audio = speech_types[current_emotion]["audio"]
            ref_text = speech_types[current_emotion].get("ref_text", "")

            # Generate speech for this segment
            audio, _ = infer(ref_audio, ref_text, text, model_choice, remove_silence, 0)
            sr, audio_data = audio

            generated_audio_segments.append(audio_data)

        # Concatenate all audio segments
        if generated_audio_segments:
            final_audio_data = np.concatenate(generated_audio_segments)
            return (sr, final_audio_data)
        else:
            gr.Warning("No audio generated.")
            return None

    generate_emotional_btn.click(
        generate_emotional_speech,
        inputs=[
            regular_audio,
            regular_ref_text,
            gen_text_input_emotional,
        ]
        + speech_type_names
        + speech_type_audios
        + speech_type_ref_texts
        + [
            model_choice_emotional,
            remove_silence_emotional,
        ],
        outputs=audio_output_emotional,
    )

    # Validation function to disable Generate button if speech types are missing
    def validate_speech_types(gen_text, regular_name, *args):
        num_additional_speech_types = max_speech_types - 1
        speech_type_names_list = args[:num_additional_speech_types]

        # Collect the speech types names
        speech_types_available = set()
        if regular_name:
            speech_types_available.add(regular_name)
        for name_input in speech_type_names_list:
            if name_input:
                speech_types_available.add(name_input)

        # Parse the gen_text to get the speech types used
        segments = parse_speechtypes_text(gen_text)
        speech_types_in_text = set(segment["emotion"] for segment in segments)

        # Check if all speech types in text are available
        missing_speech_types = speech_types_in_text - speech_types_available

        if missing_speech_types:
            # Disable the generate button
            return gr.update(interactive=False)
        else:
            # Enable the generate button
            return gr.update(interactive=True)

    gen_text_input_emotional.change(
        validate_speech_types,
        inputs=[gen_text_input_emotional, regular_name] + speech_type_names,
        outputs=generate_emotional_btn,
    )
<<<<<<< HEAD
    

with gr.Blocks() as app_chat:
    gr.Markdown(
        """
# Voice Chat

Have a conversation with an AI using your reference voice! 
1. Upload a reference audio clip and optionally its transcript.
2. Record your message through your microphone.
3. The AI will respond using the reference voice.
"""
    )

    with gr.Row():
        with gr.Column():
            ref_audio_chat = gr.Audio(label="Reference Audio", type="filepath")

        with gr.Column():
            with gr.Accordion("Advanced Settings", open=False):
                model_choice_chat = gr.Radio(
                    choices=["F5-TTS", "E2-TTS"],
                    label="TTS Model",
                    value="F5-TTS",
                )
                remove_silence_chat = gr.Checkbox(
                    label="Remove Silences",
                    value=True,
                )
                ref_text_chat = gr.Textbox(
                    label="Reference Text",
                    info="Optional: Leave blank to auto-transcribe",
                    lines=2,
                )
                system_prompt_chat = gr.Textbox(
                    label="System Prompt",
                    value="You are not an AI assistant, you are whoever the user says you are. You must stay in character. Keep your responses concise since they will be spoken out loud.",
                    lines=2,
                )

    chatbot_interface = gr.Chatbot(label="Conversation")

    with gr.Row():
        with gr.Column():
            audio_output_chat = gr.Audio(
                autoplay=True
            )
        with gr.Column():
            audio_input_chat = gr.Microphone(
                label="Or speak your message",
                type="filepath",
            )

    clear_btn_chat = gr.Button("Clear Conversation")

    conversation_state = gr.State(
        value=[
            {
                "role": "system",
                "content": "You are not an AI assistant, you are whoever the user says you are. You must stay in character. Keep your responses concise since they will be spoken out loud.",
            }
        ]
    )

    def process_audio_input(audio_path, history, conv_state):
        """Handle audio input from user"""
        if not audio_path:
            return history, conv_state, ""

        text = ''
        text = preprocess_ref_audio_text(audio_path, text)[1]

        if not text.strip():
            return history, conv_state, ""

        conv_state.append({"role": "user", "content": text})
        history.append((text, None))

        response = generate_response(conv_state)

        conv_state.append({"role": "assistant", "content": response})
        history[-1] = (text, response)

        return history, conv_state, ""

    def generate_audio_response(history, ref_audio, ref_text, model, remove_silence):
        """Generate TTS audio for AI response"""
        if not history or not ref_audio:
            return None

        last_user_message, last_ai_response = history[-1]
        if not last_ai_response:
            return None

        audio_result, _ = infer(
            ref_audio,
            ref_text,
            last_ai_response,
            model,
            remove_silence,
            cross_fade_duration=0.15,
            speed=1.0,
        )
        return audio_result

    def clear_conversation():
        """Reset the conversation"""
        return [], [
            {
                "role": "system",
                "content": "You are a friendly person, and may impersonate whoever they address you as. Stay in character. Keep your responses concise since they will be spoken out loud.",
            }
        ]

    def update_system_prompt(new_prompt):
        """Update the system prompt and reset the conversation"""
        new_conv_state = [{"role": "system", "content": new_prompt}]
        return [], new_conv_state

    # Handle audio input
    audio_input_chat.stop_recording(
        process_audio_input,
        inputs=[audio_input_chat, chatbot_interface, conversation_state],
        outputs=[chatbot_interface, conversation_state],
    ).then(
        generate_audio_response,
        inputs=[chatbot_interface, ref_audio_chat, ref_text_chat, model_choice_chat, remove_silence_chat],
        outputs=audio_output_chat,
    )

    # Handle clear button
    clear_btn_chat.click(
        clear_conversation,
        outputs=[chatbot_interface, conversation_state],
    )

    # Handle system prompt change and reset conversation
    system_prompt_chat.change(
        update_system_prompt,
        inputs=system_prompt_chat,
        outputs=[chatbot_interface, conversation_state],
    )
=======
>>>>>>> 28571cd4

with gr.Blocks() as app:
    gr.Markdown(
        """
# E2/F5 TTS

This is a local web UI for F5 TTS with advanced batch processing support. This app supports the following TTS models:

* [F5-TTS](https://arxiv.org/abs/2410.06885) (A Fairytaler that Fakes Fluent and Faithful Speech with Flow Matching)
* [E2 TTS](https://arxiv.org/abs/2406.18009) (Embarrassingly Easy Fully Non-Autoregressive Zero-Shot TTS)

The checkpoints support English and Chinese.

If you're having issues, try converting your reference audio to WAV or MP3, clipping it to 15s, and shortening your prompt.

**NOTE: Reference text will be automatically transcribed with Whisper if not provided. For best results, keep your reference clips short (<15s). Ensure the audio is fully uploaded before generating.**
"""
    )
    gr.TabbedInterface([app_tts, app_podcast, app_emotional, app_chat, app_credits], ["TTS", "Podcast", "Multi-Style", "Voice-Chat", "Credits"])


@click.command()
@click.option("--port", "-p", default=None, type=int, help="Port to run the app on")
@click.option("--host", "-H", default=None, help="Host to run the app on")
@click.option(
    "--share",
    "-s",
    default=False,
    is_flag=True,
    help="Share the app via Gradio share link",
)
@click.option("--api", "-a", default=True, is_flag=True, help="Allow API access")
def main(port, host, share, api):
    global app
    print("Starting app...")
    app.queue(api_open=api).launch(server_name=host, server_port=port, share=share, show_api=api)


if __name__ == "__main__":
    if not USING_SPACES:
        main()
    else:
        app.queue().launch()<|MERGE_RESOLUTION|>--- conflicted
+++ resolved
@@ -523,7 +523,6 @@
         inputs=[gen_text_input_emotional, regular_name] + speech_type_names,
         outputs=generate_emotional_btn,
     )
-<<<<<<< HEAD
     
 
 with gr.Blocks() as app_chat:
@@ -666,8 +665,6 @@
         inputs=system_prompt_chat,
         outputs=[chatbot_interface, conversation_state],
     )
-=======
->>>>>>> 28571cd4
 
 with gr.Blocks() as app:
     gr.Markdown(
